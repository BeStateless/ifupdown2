--- conflicted
+++ resolved
@@ -1,4 +1,3 @@
-<<<<<<< HEAD
 ifupdown2 (3.0.0-1) unstable; urgency=medium
 
    * New. Enabled: python3 support
@@ -8,7 +7,7 @@
    * Fix: tunnel configuration compatibility with ifupdown1 (closes: #133)
 
  -- Julien Fortin <julien@cumulusnetworks.com>  Tue, 31 Dec 2019 23:42:42 +0100
-=======
+
 ifupdown2 (2.0.2-1) unstable; urgency=medium
 
   * New: addons: ethtool: add support for "ethtool_ignore_errors" policy
@@ -19,7 +18,6 @@
   * Fix: addons.conf: remove duplicate entry for tunnel pre-up
 
  -- Julien Fortin <julien@cumulusnetworks.com>  Wed, 04 Mar 2020 23:42:42 +0100
->>>>>>> 2c152f83
 
 ifupdown2 (2.0.1-1) unstable; urgency=medium
 
