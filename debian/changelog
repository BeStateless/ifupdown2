ifupdown2 (3.0.0-1) unstable; urgency=medium

   * New: python3 support
   * New: attribute alias support
   * New: bridge-always-up attribute
   * New: set bridge mtu with policy default
   * New: ES bond with "es-sys-mac" attribute
   * New: support for "veth-peer-name" attribute
   * New: dhcp policy: dhclient_retry_on_failure
   * New: support for marking interfaces as mgmt interfaces
   * New: bridge-vlan-vni-map attribute (single vxlan device)
   * New: vrf-slave: keep vlan down if lower device has "link-down yes"
<<<<<<< HEAD
   * New: vxlan: support for vxlan-svcnodeip6 and vxlan-mcastgrp6 (fixes #43)
=======
   * New: support for add ovs-ports-condone-regex attribute (openvswitch)
>>>>>>> ba3c32b0
   * Fix: dry-run exceptions
   * Fix: bond enslavement ordering
   * Fix: process MTU before addrgen
   * Fix: set bridge MTU after bridge creation
   * Fix: ifquery-running: incorrect displayed data
   * Fix: tunnel configuration compatibility with ifupdown1
   * Fix: start-networking script is back to handle mgmt & hotplug cases
   * Fix: devices matching with ".{0,13}\-v" could get removed by ifreload
   * Fix: mstpctl: check mstpctl-stp and bridge-stp and fix bridge cache update
   * Removing python-argcomplete dependency

 -- Julien Fortin <julien@cumulusnetworks.com>  Wed, 24 Jun 2020 23:42:42 +0200

ifupdown2 (2.0.2-1) unstable; urgency=medium

  * New: addons: ethtool: add support for "ethtool_ignore_errors" policy
  * New: addons: dhcp: if mgmt vrf context exec dhclient in default vrf
  * Fix: nlpacket: don't raise an exception on 24 bytes mac address (#140)
  * Fix: IFLA_INFO_KIND: decode tunnel data
  * Fix: XFRM for 2.x release
  * Fix: addons.conf: remove duplicate entry for tunnel pre-up

 -- Julien Fortin <julien@cumulusnetworks.com>  Wed, 04 Mar 2020 23:42:42 +0100

ifupdown2 (2.0.1-1) unstable; urgency=medium

  * New argv option: --nldebug to print netlink debug message
  * New: ethtool: nics (GRO, LRO GSO, TSO, UFO, TX and RX) offload attributes

 -- Julien Fortin <julien@cumulusnetworks.com>  Tue, 31 Dec 2019 15:21:06 +0100

ifupdown2 (2.0.0-1) unstable; urgency=medium

  * Introduction of the live netlink cache
  * Refactoring and PEP8 fixes
  * Install systemd ifupdown2.netowrking.service and ifup.service
  * Addons: bond: bond-primary attributes (closes: #9)
  * Addons: address-virtual: vrrp support
  * Addons: address: add arp-accept option
  * Addons: tunnel: adding "tunnel-" prefix to every attributes
  * Loopback interface won't go down (unless link-down yes)
  * Macvlans (address-virtual) can now be configured without ips
  * Add support for vxlan multicast group (vxlan-mcastgrp)
  * New sets of poliicies:
       - bridge polcy for vxlan port: bridge-vxlan-arp-nd-suppres (ON/off)
       - bridge policy for vxlan port: bridge_vxlan_port_learning (ON/off)
       - bridge policy for vxlan port:
               vxlan_bridge_igmp_snooping_enable_port_mcrouter (1/0)

 -- Julien Fortin <julien@cumulusnetworks.com>  Tue, 01 Oct 2019 23:42:42 +0200

ifupdown2 (1.2.8-1) unstable; urgency=medium

  * New: Add policy dhcp6-duid to specify DUID type to be used for IPv6 interfaces

 -- Julien Fortin <julien@cumulusnetworks.com>  Thu, 11 Jul 2019 23:42:42 +0200

ifupdown2 (1.2.7-1) unstable; urgency=medium

  * New: Add bridge-ports-condone-regex option (closes #117)

 -- Julien Fortin <julien@cumulusnetworks.com>  Tue, 09 Jul 2019 23:42:42 +0200

ifupdown2 (1.2.6-1) unstable; urgency=medium

  * Fix: AttributeError exception in bridge module (fixes #90)
  * Fix: ifupdownaddons: LinkUtils fix cmd concatenation (closes: #930839)
  * New. policymanager: merge module policy instead of overriding duplicates
  * New: set default mtu on user defined device (via link-type)
  * New: add support for vxlan-ttl attribute
  * New: add support for vrrp attribute
  * New: introduce new bridge policy:
        "vxlan_bridge_igmp_snooping_enable_port_mcrouter"
  * New: link-down yes will also down macvlans
  * New: XFRM addon module
  * New: Add policy to wait for IPv6 link local address to be available

 -- Julien Fortin <julien@cumulusnetworks.com>  Sun, 23 Jun 2019 23:42:42 -1000

ifupdown2 (1.2.5-1) unstable; urgency=medium

  * Fix: ifupdown2 scripts: log warning on EACCES exception (Fixes #89)
  * Fix: debian: install sysvinit script (closes: #918775)
  * Fix: debian: postinst: remove diversion after upgrade from stretch
         (closes: #919443)

 -- Julien Fortin <julien@cumulusnetworks.com>  Mon, 21 Jan 2019 23:42:42 +8000

ifupdown2 (1.2.4-1) unstable; urgency=medium

  * Fix: statemanager directory path customization via ifupdown2.conf
         (closes: #918832)

 -- Julien Fortin <julien@cumulusnetworks.com>  Fri, 11 Jan 2019 23:42:42 +0000

ifupdown2 (1.2.3-1) unstable; urgency=medium

  * Fix: log: use stderr if syslog initialization fails (closes: #917534)

 -- Julien Fortin <julien@cumulusnetworks.com>  Sun, 30 Dec 2018 23:42:42 +0700

ifupdown2 (1.2.2-1) unstable; urgency=medium

  * New: add support for B.A.T.M.A.N. adv. attributes
  * New: support for new iproute2 format (bridge vlan show)
  * New: add new checks for existing device with vxlan attributes
  * Fix: pypi install: local addons modules should be loaded first
  * Fix: link-down yes on vrf slaves
  * Fix: nlmanager: use strerror to format kernel error
  * Fix: ethtool: FEC: translate None and NotSupported values to link-fec off
  * Fix: man: remove non-implemented -m option (closes: #905572)

 -- Julien Fortin <julien@cumulusnetworks.com>  Thu, 20 Dec 2018 23:42:42 +0000

ifupdown2 (1.2.1) UNRELEASED; urgency=medium

  * Fix #54: address module new l3_intf_default_gateway_set_onlink policy
  * Fix: Link down does not work on any intf configured in a VRF
  * Add: ethtool: add link-speed 10 to valid values array
  * Add: address: add l3_intf_arp_accept policy to control ARP_ACCEPT
  * Add: warning when bridge attribute are used on non br[port] intf
  * Add: point-to-point protocol (ppp) addon to create/configure ppp interfaces
  * Add: tunnel support (gretap, ipip, sit, vti, ip6gre, ipip6, ip6ip6, vti6)
  * Add: 0/1/on/off/yes/no support to ip[6]-forward attribute
  * Add: address module_globals policy l3_intf_arp_accept to control ARP_ACCEPT
  * addressvirtual module_globals "addressvirtual_with_route_metric" policy
  * Closes: ethtool: link-fec: local variable 'fec_attrs'
            referencede before assignment
  * Fix: ifquery -r incorrect for address-virtual and vrf configuration under
         an interface

 -- Julien Fortin <julien@cumulusnetworks.com>  Wed, 24 Oct 2018 23:42:42 +0200

ifupdown2 (1.2.0) UNRELEASED; urgency=medium

  * Package architecture refactoring and cleanups
  * Package can be build/install as debian, pip or rpm package
  * Makefile to easily perform tasks (i.e.: install, build, test, upload..)
  * VRF slaves: add support for link-down yes
  * addressvirtual: macvlan: add default metric to ip4 and ip6
  * Closes #48: Run up/down on "manual" interfaces, but ignore any errors.
  * Closes #58: address addon "vlan_aware_bridge_address_support" policy
  * Traditional bridge support for mstpctl attr: (portautoedge, portrestrrole)
  * Configuration for IPv6 link-local auto-generate mode, new attributes:
        ipv6-addrgen (address addon)
        address-virtual-ipv6-addrgen (addressvirtual addon)

 -- Julien Fortin <julien@cumulusnetworks.com>  Mon, 25 Jun 2018 23:42:42 +0200

ifupdown2 (1.1.18) UNRELEASED; urgency=medium

  * Fix: Link down does not work on SVI configured in a VRF
  * Fix: ifreload causes MTU to drop on bridge SVIs
  * Fix: addons: addressvirtual: check if SVI name is first in routing table
  * Fix: ifreload error on deleting bond slaves from an already configured bond
  * Fix: ifupdown2 error is confusing when netmask is specified for vxlan-local-tunnelip
  * Fix: ifupdown2 syntax check needed for vxlan interfaces
  * Fix: vxlan-ageing default timer doesn't align with bridge-ageing
  * Fix: Error with "ifreload -a -n" when MGMT VRF is not Applied
  * Fix: using reserved VLAN range reports error but ifreload returns 0
  * Fix: unable to set bridge-portmcrouter to "2"
  * Fix: vxlan syntax-check warn on missing vxlan-local-tunnelip
  * Fix: traditional bridge svi breaks when extra bridge added
  * Fix: github #39: addons: vrf: fix vrf slave link kind
  * New. Enabled: addons: vxlan: add support for vxlan-port attribute

 -- Julien Fortin <julien@cumulusnetworks.com>  Thu, 12 Apr 2018 11:10:04 +0200

ifupdown2 (1.1.17) UNRELEASED; urgency=medium

  * Fix: ip[6]-forward attributes not set at boot

 -- Julien Fortin <julien@cumulusnetworks.com>  Thu, 08 Feb 2018 09:48:37 +0100

ifupdown2 (1.1.16) UNRELEASED; urgency=medium

  * Fix: python exception on macvlans address dump
  * Fix: eth0 doesn't acquire DHCP address when mgmt VRF is enabled

 -- Julien Fortin <julien@cumulusnetworks.com>  Tue, 09 Jan 2018 02:02:58 +0100

ifupdown2 (1.1.15) UNRELEASED; urgency=medium

  * New. Enabled: bridge: add support for bridge-l2protocol-tunnel
  * New. Enabled: bridge attributes, when removed reset to default
  * New. Enabled: vxlan attributes, when removed reset to default
  * New. Enabled: improve handling of optional resources (if missing bridge-utils/ethtool)
  * Fix: policy "iface_defaults" not supported for MTU
  * Fix: address module: handling of ipv4 & ipv6 (add/remove)
  * Fix: warning for vlan reserved range
  * Fix: MTU handling on bridge SVIs

 -- Julien Fortin <julien@cumulusnetworks.com>  Wed, 22 Nov 2017 19:07:43 +0100

ifupdown2 (1.1.14) UNRELEASED; urgency=medium

  * New. Enabled: default policy for bridge MAC address
  * Fix: ethtool: don't set link speed and duplex if autoneg is on

 -- Julien Fortin <julien@cumulusnetworks.com>  Wed, 25 Oct 2017 23:12:27 +0200

ifupdown2 (1.1.13) UNRELEASED; urgency=medium

  * Fix: VRF: ssh session not killed on ifreload

 -- Julien Fortin <julien@cumulusnetworks.com>  Fri, 15 Sep 2017 22:43:12 +0200

ifupdown2 (1.1.12) UNRELEASED; urgency=medium

  * New. Enabled: mpls-enable attribute
  * New. Enabled: bond and bridge module moved to netlink configuration
  * New. Enabled: handle a mix of auto and specified vrf table ids
  * Fix: igmp attribute reset to defaults when removed from config

 -- Julien Fortin <julien@cumulusnetworks.com>  Mon, 07 Aug 2017 22:14:03 +0200

ifupdown2 (1.1.11) UNRELEASED; urgency=medium

  * Fix: link-down attribute not applied on slave ports
  * Fix: bug that prevented config of mtu below 1280

 -- Julien Fortin <julien@cumulusnetworks.com>  Thu, 18 May 2017 12:45:21 -0700

ifupdown2 (1.1.10) UNRELEASED; urgency=medium

  * New. Enabled: drop the dependency to pkg_resources, hardcode version number (closes: #855401)
  * New. Enabled: adjust allow-hotplug behavior to ifupdown (closes: #855598)
  * New. Enabled: bond-lacp-rate support slow/fast argument
  * New. Enabled: ifquery --syntax-help: add support for json output
  * New. Enabled: vlan: add new attribute 'vlan-protocol'
  * New. Enabled: address: add new attribute 'ip6-forward'
  * New. Enabled: bridge: add new attribute 'bridge-mcstats'
  * New. Enabled: bridge: add new attribute 'bridge-vlan-stats'
  * New. Enabled: bridge: add new attribute 'bridge-vlan-protocol'
  * New. Enabled: bridge: add new attribute 'bridge-arp-nd-suppress'
  * Fix: bond: add attribute bond-(up|down)delay
  * Fix: bridge-vids: --syntax-check accepts legacy syntax

 -- Julien Fortin <julien@cumulusnetworks.com>  Mon, 17 Apr 2017 06:18:04 +0200

ifupdown2 (1.1.9) UNRELEASED; urgency=medium

  * New. Enabled: support for bridge-learning attribute

 -- Julien Fortin <julien@cumulusnetworks.com>  Mon, 06 Feb 2017 13:22:51 -0800

ifupdown2 (1.1.8) UNRELEASED; urgency=medium

  * New. Enabled: update link-speed values: add 25G and 50G
  * New. Enabled: new 'link-down' [yes|no] attribute to keep link down

 -- Julien Fortin <julien@cumulusnetworks.com>  Tue, 17 Jan 2017 08:39:29 +0100

ifupdown2 (1.1.7) UNRELEASED; urgency=medium

  * New. Enabled: fix for inet and inet6 dhcp on the same interface
  * New. Enabled: syntax check to warn on common configuration mistakes
  * New. Enabled: addons: bridge: disable ip fwding on a bridge with no ip
    and no upperifaces
  * Fix: fixes for MTU handling
  * Fix: dhcpv6 fails if interface doesn't have link-local addr

 -- Julien Fortin <julien@cumulusnetworks.com>  Wed, 07 Dec 2016 05:48:45 +0100

ifupdown2 (1.1.6) UNRELEASED; urgency=medium

  * Closes: github #14. add environment variables passed to user scripts
  * New. Enabled: addons may provide a list of ifupdown scripts to ignore

 -- Julien Fortin <julien@cumulusnetworks.com>  Mon, 19 Sep 2016 16:37:36 -0700

ifupdown2 (1.1.5) UNRELEASED; urgency=medium

  * Fix: handling of EXISTS errors on address add
  * Fix: handling of mtu on addressvirtual macvlan devices
  * Fix: mako namespace handling

 -- Julien Fortin <julien@cumulusnetworks.com>  Fri, 16 Sep 2016 12:48:04 -0700

ifupdown2 (1.1.4) UNRELEASED; urgency=medium

  * Performance improvements
  * New. Enabled: sbin: start-networking: support hotplug class from init script
  * New. Enabled: support for classical numerical bond modes
  * New. Enabled: extend ifquery support for mstpctl addons
  * New. Enabled: each addon may perform semantic and syntax checks by
    implementing a custom method
  * Fix: Support for address-virtual lines under a vrf slave
  * Fix: Defaults for link attributes were not applied
  * Fix: Disable IPv6 duplicate address detection on VRR interfaces
  * Fix: ifquery to extract vlan-id from iface if not preset
  * Fix: ifquery -c bridge pvid error on a valid config

 -- Julien Fortin <julien@cumulusnetworks.com>  Fri, 29 Jul 2016 08:55:50 -0700

ifupdown2 (1.1.3) UNRELEASED; urgency=medium

  * Fix: Interface configuration parsing error when keyword vlan
    is the interface name.

 -- Julien Fortin <julien@cumulusnetworks.com>  Sun, 05 Jun 2016 08:55:50 -0700

ifupdown2 (1.1.2) UNRELEASED; urgency=medium

  * Fix: checks for invalid address-virtual attributes
  * New. Deprecated: `mstpctl-stp` attribute
  * New. Deprecated: lacp parameters: bond-ad-sys-priority, bond-ad-sys-mac-addr
  * New. Enabled: addon module for configuring vrf
  * New. Enabled: bridge: display warning when (in vlan unware bridge)
    an untagged bridge is not configured
  * New. Enabled: adjusting MTU for vlan devices depending on lower device mtu
  * New. Enabled: introduce checks for reserved vrf table names
  * New. Enabled: ifquery: new option '--with-defaults' to include default
    attributes
  * New. Enabled: bridge: disabling ipv6 on bridge if any VXLAN port
  * New. Enabled: vrf awareness in dhcp addon module

 -- Julien Fortin <julien@cumulusnetworks.com>  Tue, 3 May 2016 14:42:42 -0700

ifupdown2 (1.1) unstable; urgency=low

  * Initial release.

 -- Roopa Prabhu <roopa@cumulusnetworks.com>  Thu, 20 Aug 2015 06:14:24 -0700<|MERGE_RESOLUTION|>--- conflicted
+++ resolved
@@ -10,11 +10,8 @@
    * New: support for marking interfaces as mgmt interfaces
    * New: bridge-vlan-vni-map attribute (single vxlan device)
    * New: vrf-slave: keep vlan down if lower device has "link-down yes"
-<<<<<<< HEAD
    * New: vxlan: support for vxlan-svcnodeip6 and vxlan-mcastgrp6 (fixes #43)
-=======
    * New: support for add ovs-ports-condone-regex attribute (openvswitch)
->>>>>>> ba3c32b0
    * Fix: dry-run exceptions
    * Fix: bond enslavement ordering
    * Fix: process MTU before addrgen
