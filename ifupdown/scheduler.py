#!/usr/bin/python
#
# Copyright 2014 Cumulus Networks, Inc. All rights reserved.
# Author: Roopa Prabhu, roopa@cumulusnetworks.com
#
# ifaceScheduler --
#    interface scheduler
#

from statemanager import *
from iface import *
from graph import *
from collections import deque
from collections import OrderedDict
import logging
import traceback
import sys
from graph import *
from collections import deque
from threading import *
from ifupdownbase import *

class ifaceSchedulerFlags():
    """ Enumerates scheduler flags """

    INORDER = 0x1
    POSTORDER = 0x2

class ifaceScheduler():
    """ scheduler functions to schedule configuration of interfaces.

    supports scheduling of interfaces serially in plain interface list
    or dependency graph format.

    """

    _STATE_CHECK = True

    _SCHED_RETVAL = True

    @classmethod
    def run_iface_op(cls, ifupdownobj, ifaceobj, op, cenv=None):
        """ Runs sub operation on an interface """
        ifacename = ifaceobj.name

        if ifupdownobj.type and ifupdownobj.type != ifaceobj.type:
            return

        if not ifupdownobj.ADDONS_ENABLE: return
        if op == 'query-checkcurr':
            query_ifaceobj=ifupdownobj.create_n_save_ifaceobjcurr(ifaceobj)
            # If not type bridge vlan and the object does not exist,
            # mark not found and return
            if (not ifupdownobj.link_exists(ifaceobj.name) and
                ifaceobj.type != ifaceType.BRIDGE_VLAN):
                query_ifaceobj.set_state_n_status(ifaceState.from_str(op),
                                                  ifaceStatus.NOTFOUND)
                return
        for mname in ifupdownobj.module_ops.get(op):
            m = ifupdownobj.modules.get(mname)
            err = 0
            try:
                if hasattr(m, 'run'):
                    msg = ('%s: %s : running module %s' %(ifacename, op, mname))
                    if op == 'query-checkcurr':
                        # Dont check curr if the interface object was 
                        # auto generated
                        if (ifaceobj.priv_flags & ifupdownobj.NOCONFIG):
                            continue
                        ifupdownobj.logger.debug(msg)
                        m.run(ifaceobj, op, query_ifaceobj,
                              ifaceobj_getfunc=ifupdownobj.get_ifaceobjs)
                    else:
                        ifupdownobj.logger.debug(msg)
                        m.run(ifaceobj, op,
                              ifaceobj_getfunc=ifupdownobj.get_ifaceobjs)
            except Exception, e:
                if not ifupdownobj.ignore_error(str(e)):
                   err = 1
                   ifupdownobj.logger.warn(str(e))
                # Continue with rest of the modules
                pass
            finally:
                if err or ifaceobj.status == ifaceStatus.ERROR:
                    ifaceobj.set_state_n_status(ifaceState.from_str(op),
                                                ifaceStatus.ERROR)
                    if 'up' in  op or 'down' in op:
                        cls._SCHED_RETVAL = False
                else:
                    # Mark success only if the interface was not already
                    # marked with error
                    status = (ifaceobj.status
                              if ifaceobj.status == ifaceStatus.ERROR
                              else ifaceStatus.SUCCESS)
                    ifaceobj.set_state_n_status(ifaceState.from_str(op),
                                                status)

        if ifupdownobj.config.get('addon_scripts_support', '0') == '1':
            # execute /etc/network/ scripts 
            for mname in ifupdownobj.script_ops.get(op, []):
                ifupdownobj.logger.debug('%s: %s : running script %s'
                    %(ifacename, op, mname))
                try:
                    ifupdownobj.exec_command(mname, cmdenv=cenv)
                except Exception, e:
                    ifupdownobj.log_error(str(e))

    @classmethod
    def run_iface_list_ops(cls, ifupdownobj, ifaceobjs, ops):
        """ Runs all operations on a list of interface
            configurations for the same interface
        """

        # minor optimization. If operation is 'down', proceed only
        # if interface exists in the system
        ifacename = ifaceobjs[0].name
        ifupdownobj.logger.info('%s: running ops ...' %ifacename)
        if ('down' in ops[0] and
                ifaceobjs[0].type != ifaceType.BRIDGE_VLAN and
                not ifupdownobj.link_exists(ifacename)):
            ifupdownobj.logger.debug('%s: does not exist' %ifacename)
            # run posthook before you get out of here, so that
            # appropriate cleanup is done
            posthookfunc = ifupdownobj.sched_hooks.get('posthook')
            if posthookfunc:
                for ifaceobj in ifaceobjs:
                    ifaceobj.status = ifaceStatus.SUCCESS
                    posthookfunc(ifupdownobj, ifaceobj, 'down')
            return 
        for op in ops:
            # first run ifupdownobj handlers. This is good enough
            # for the first object in the list
            handler = ifupdownobj.ops_handlers.get(op)
            if handler:
<<<<<<< HEAD
                if (not ifaceobjs[0].addr_method or
                    (ifaceobjs[0].addr_method and
                    ifaceobjs[0].addr_method != 'manual')):
                    try:
                        handler(ifupdownobj, ifaceobjs[0])
                    except Exception, e:
                        ifupdownobj.logger.warn('%s' %str(e))
                        pass
=======
                try:
                    handler(ifupdownobj, ifaceobjs[0])
                except Exception, e:
                    ifupdownobj.logger.warn('%s: %s'
                                            %(ifaceobjs[0].name, str(e)))
                    pass
>>>>>>> 8c2c9f26
            for ifaceobj in ifaceobjs:
                cls.run_iface_op(ifupdownobj, ifaceobj, op,
                    cenv=ifupdownobj.generate_running_env(ifaceobj, op)
                        if ifupdownobj.config.get('addon_scripts_support',
                            '0') == '1' else None)
        posthookfunc = ifupdownobj.sched_hooks.get('posthook')
        if posthookfunc:
            try:
                [posthookfunc(ifupdownobj, ifaceobj, ops[0])
                    for ifaceobj in ifaceobjs]
            except Exception, e:
                ifupdownobj.logger.warn('%s' %str(e))
                pass

    @classmethod
    def _check_upperifaces(cls, ifupdownobj, ifaceobj, ops, parent,
                           followdependents=False):
        """ Check if upperifaces are hanging off us and help caller decide
        if he can proceed with the ops on this device

        Returns True or False indicating the caller to proceed with the
        operation.
        """
        # proceed only for down operation
        if 'down' not in ops[0]:
            return True

        if (ifupdownobj.FORCE or
                not ifupdownobj.ADDONS_ENABLE or
                (not ifupdownobj.is_ifaceobj_noconfig(ifaceobj) and
                ifupdownobj.config.get('warn_on_ifdown', '0') == '0' and
                not ifupdownobj.ALL)):
            return True

        ulist = ifaceobj.upperifaces
        if not ulist:
            return True

        # Get the list of upper ifaces other than the parent
        tmpulist = ([u for u in ulist if u != parent] if parent
                    else ulist)
        if not tmpulist:
            return True
        # XXX: This is expensive. Find a cheaper way to do this.
        # if any of the upperdevs are present,
        # return false to the caller to skip this interface
        for u in tmpulist:
            if ifupdownobj.link_exists(u):
                if not ifupdownobj.ALL:
                    if ifupdownobj.is_ifaceobj_noconfig(ifaceobj):
                        ifupdownobj.logger.info('%s: skipping interface down,'
                            %ifaceobj.name + ' upperiface %s still around ' %u)
                    else:
                        ifupdownobj.logger.warn('%s: skipping interface down,'
                            %ifaceobj.name + ' upperiface %s still around ' %u)
                return False
        return True

    @classmethod
    def run_iface_graph(cls, ifupdownobj, ifacename, ops, parent=None,
                        order=ifaceSchedulerFlags.POSTORDER,
                        followdependents=True):
        """ runs interface by traversing all nodes rooted at itself """

        # Each ifacename can have a list of iface objects
        ifaceobjs = ifupdownobj.get_ifaceobjs(ifacename)
        if not ifaceobjs:
            raise Exception('%s: not found' %ifacename)

        # Check state of the dependent. If it is already brought up, return
        if (cls._STATE_CHECK and
            (ifaceobjs[0].state == ifaceState.from_str(ops[-1]))):
            ifupdownobj.logger.debug('%s: already processed' %ifacename)
            return

        for ifaceobj in ifaceobjs:
            if not cls._check_upperifaces(ifupdownobj, ifaceobj,
                                          ops, parent, followdependents):
               return

        # If inorder, run the iface first and then its dependents
        if order == ifaceSchedulerFlags.INORDER:
            cls.run_iface_list_ops(ifupdownobj, ifaceobjs, ops)

        for ifaceobj in ifaceobjs:
            # Run lowerifaces or dependents
            dlist = ifaceobj.lowerifaces
            if dlist:
                ifupdownobj.logger.debug('%s: found dependents %s'
                            %(ifacename, str(dlist)))
                try:
                    if not followdependents:
                        # XXX: this is yet another extra step,
                        # but is needed for interfaces that are
                        # implicit dependents. even though we are asked to
                        # not follow dependents, we must follow the ones
                        # that dont have user given config. Because we own them
                        new_dlist = [d for d in dlist
                                    if ifupdownobj.is_iface_noconfig(d)]
                        if new_dlist:
                            cls.run_iface_list(ifupdownobj, new_dlist, ops,
                                           ifacename, order, followdependents,
                                           continueonfailure=False)
                    else:
                        cls.run_iface_list(ifupdownobj, dlist, ops,
                                            ifacename, order,
                                            followdependents,
                                            continueonfailure=False)
                except Exception, e:
                    if (ifupdownobj.ignore_error(str(e))):
                        pass
                    else:
                        # Dont bring the iface up if children did not come up
                        ifaceobj.set_state_n_status(ifaceState.NEW,
                                                ifaceStatus.ERROR)
                        raise
        if order == ifaceSchedulerFlags.POSTORDER:
            cls.run_iface_list_ops(ifupdownobj, ifaceobjs, ops)

    @classmethod
    def run_iface_list(cls, ifupdownobj, ifacenames,
                       ops, parent=None, order=ifaceSchedulerFlags.POSTORDER,
                       followdependents=True, continueonfailure=True):
        """ Runs interface list """

        for ifacename in ifacenames:
            try:
              cls.run_iface_graph(ifupdownobj, ifacename, ops, parent,
                      order, followdependents)
            except Exception, e:
                if continueonfailure:
                    if ifupdownobj.logger.isEnabledFor(logging.DEBUG):
                        traceback.print_tb(sys.exc_info()[2])
                    ifupdownobj.logger.error('%s : %s' %(ifacename, str(e)))
                    pass
                else:
                    if (ifupdownobj.ignore_error(str(e))):
                        pass
                    else:
                        raise Exception('%s : (%s)' %(ifacename, str(e)))

    @classmethod
    def run_iface_graph_upper(cls, ifupdownobj, ifacename, ops, parent=None,
                        followdependents=True, skip_root=False):
        """ runs interface by traversing all nodes rooted at itself """

        # Each ifacename can have a list of iface objects
        ifaceobjs = ifupdownobj.get_ifaceobjs(ifacename)
        if not ifaceobjs:
            raise Exception('%s: not found' %ifacename)

        if (cls._STATE_CHECK and
            (ifaceobjs[0].state == ifaceState.from_str(ops[-1]))):
            ifupdownobj.logger.debug('%s: already processed' %ifacename)
            return

        if not skip_root:
            # run the iface first and then its upperifaces
            cls.run_iface_list_ops(ifupdownobj, ifaceobjs, ops)
        for ifaceobj in ifaceobjs:
            # Run upperifaces
            ulist = ifaceobj.upperifaces
            if ulist:
                ifupdownobj.logger.debug('%s: found upperifaces %s'
                                            %(ifacename, str(ulist)))
                try:
                    cls.run_iface_list_upper(ifupdownobj, ulist, ops,
                                            ifacename,
                                            followdependents,
                                            continueonfailure=True)
                except Exception, e:
                    if (ifupdownobj.ignore_error(str(e))):
                        pass
                    else:
                        raise

    @classmethod
    def run_iface_list_upper(cls, ifupdownobj, ifacenames,
                       ops, parent=None, followdependents=True,
                       continueonfailure=True, skip_root=False):
        """ Runs interface list """

        for ifacename in ifacenames:
            try:
              cls.run_iface_graph_upper(ifupdownobj, ifacename, ops, parent,
                      followdependents, skip_root)
            except Exception, e:
                if ifupdownobj.logger.isEnabledFor(logging.DEBUG):
                    traceback.print_tb(sys.exc_info()[2])
                ifupdownobj.logger.warn('%s : %s' %(ifacename, str(e)))
                pass

    @classmethod
    def get_sorted_iface_list(cls, ifupdownobj, ifacenames, ops,
                              dependency_graph, indegrees=None):
        if len(ifacenames) == 1:
            return ifacenames
        # Get a sorted list of all interfaces
        if not indegrees:
            indegrees = OrderedDict()
            for ifacename in dependency_graph.keys():
                indegrees[ifacename] = ifupdownobj.get_iface_refcnt(ifacename)
        ifacenames_all_sorted = graph.topological_sort_graphs_all(
                                        dependency_graph, indegrees)
        # if ALL was set, return all interfaces
        if ifupdownobj.ALL:
            return ifacenames_all_sorted

        # else return ifacenames passed as argument in sorted order
        ifacenames_sorted = []
        [ifacenames_sorted.append(ifacename)
                        for ifacename in ifacenames_all_sorted
                            if ifacename in ifacenames]
        return ifacenames_sorted

    @classmethod
    def sched_ifaces(cls, ifupdownobj, ifacenames, ops,
                dependency_graph=None, indegrees=None,
                order=ifaceSchedulerFlags.POSTORDER,
                followdependents=True, skipupperifaces=False):
        """ runs interface configuration modules on interfaces passed as
            argument. Runs topological sort on interface dependency graph.

        Args:
            **ifupdownobj** (object): ifupdownMain object 

            **ifacenames** (list): list of interface names

            **ops** : list of operations to perform eg ['pre-up', 'up', 'post-up']

            **dependency_graph** (dict): dependency graph in adjacency list format

        Kwargs:
            **indegrees** (dict): indegree array of the dependency graph

            **order** (int): ifaceSchedulerFlags (POSTORDER, INORDER)

            **followdependents** (bool): follow dependent interfaces if true

        """
        #
        # Algo:
        # if ALL/auto interfaces are specified,
        #   - walk the dependency tree in postorder or inorder depending
        #     on the operation.
        #     (This is to run interfaces correctly in order)
        # else:
        #   - sort iface list if the ifaces belong to a "class"
        #   - else just run iface list in the order they were specified
        #
        # Run any upperifaces if available
        #
        followupperifaces = False
        run_queue = []
        skip_ifacesort = int(ifupdownobj.config.get('skip_ifacesort', '0'))
        if not skip_ifacesort and not indegrees:
            indegrees = OrderedDict()
            for ifacename in dependency_graph.keys():
                indegrees[ifacename] = ifupdownobj.get_iface_refcnt(ifacename)

        if not ifupdownobj.ALL:
            # If there is any interface that does exist, maybe it is a
            # logical interface and we have to followupperifaces when it
            # comes up, so get that list.
            if any([True for i in ifacenames
                    if ifupdownobj.must_follow_upperifaces(i)]):
                followupperifaces = (True if
                                    [i for i in ifacenames
                                        if not ifupdownobj.link_exists(i)]
                                        else False)
            if not skip_ifacesort and ifupdownobj.IFACE_CLASS:
                # sort interfaces only if allow class was specified and
                # not skip_ifacesort
                run_queue = cls.get_sorted_iface_list(ifupdownobj, ifacenames,
                                    ops, dependency_graph, indegrees)
                if run_queue and 'up' in ops[0]:
                    run_queue.reverse()
        else:
            # if -a is set, we dont really have to sort. We pick the interfaces
            # that have no parents and 
            if not skip_ifacesort:
                sorted_ifacenames = cls.get_sorted_iface_list(ifupdownobj,
                                            ifacenames, ops, dependency_graph,
                                            indegrees)
                if sorted_ifacenames:
                    # pick interfaces that user asked
                    # and those that dont have any dependents first
                    [run_queue.append(ifacename)
                        for ifacename in sorted_ifacenames
                            if ifacename in ifacenames and
                            not indegrees.get(ifacename)]
                    ifupdownobj.logger.debug('graph roots (interfaces that ' +
                            'dont have dependents):' + ' %s' %str(run_queue))
                else:
                    ifupdownobj.logger.warn('interface sort returned None')

        # If queue not present, just run interfaces that were asked by the user
        if not run_queue:
            run_queue = list(ifacenames)
            if 'down' in ops[0]:
                run_queue.reverse()

        # run interface list
        cls.run_iface_list(ifupdownobj, run_queue, ops,
                           parent=None, order=order,
                           followdependents=followdependents)
        if not cls._SCHED_RETVAL:
            raise Exception()

        if (not skipupperifaces and
                ifupdownobj.config.get('skip_upperifaces', '0') == '0' and
                ((not ifupdownobj.ALL and followdependents) or
                followupperifaces) and
                'up' in ops[0]):
            # If user had given a set of interfaces to bring up
            # try and execute 'up' on the upperifaces
            ifupdownobj.logger.info('running upperifaces (parent interfaces) ' +
                                    'if available ..')
            cls._STATE_CHECK = False
            cls.run_iface_list_upper(ifupdownobj, ifacenames, ops,
                                     skip_root=True)
            cls._STATE_CHECK = True<|MERGE_RESOLUTION|>--- conflicted
+++ resolved
@@ -132,23 +132,12 @@
             # for the first object in the list
             handler = ifupdownobj.ops_handlers.get(op)
             if handler:
-<<<<<<< HEAD
-                if (not ifaceobjs[0].addr_method or
-                    (ifaceobjs[0].addr_method and
-                    ifaceobjs[0].addr_method != 'manual')):
-                    try:
-                        handler(ifupdownobj, ifaceobjs[0])
-                    except Exception, e:
-                        ifupdownobj.logger.warn('%s' %str(e))
-                        pass
-=======
                 try:
                     handler(ifupdownobj, ifaceobjs[0])
                 except Exception, e:
                     ifupdownobj.logger.warn('%s: %s'
                                             %(ifaceobjs[0].name, str(e)))
                     pass
->>>>>>> 8c2c9f26
             for ifaceobj in ifaceobjs:
                 cls.run_iface_op(ifupdownobj, ifaceobj, op,
                     cenv=ifupdownobj.generate_running_env(ifaceobj, op)
