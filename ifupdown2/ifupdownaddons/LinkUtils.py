--- conflicted
+++ resolved
@@ -528,10 +528,8 @@
                         linkattrs['state'] = citems[i + 1]
                     elif citems[i] == 'link/ether':
                         linkattrs['hwaddress'] = citems[i + 1]
-<<<<<<< HEAD
                     elif citems[i] == 'link/ppp':
                         linkattrs['kind'] = 'ppp'
-=======
                     elif citems[i] in ['link/gre', 'link/ipip', 'link/sit', 'link/gre6', 'link/tunnel6', 'gretap']:
                         linkattrs['kind'] = 'tunnel'
                         tunattrs = {'mode': citems[i].split('/')[-1],
@@ -550,7 +548,6 @@
                                 tunattrs['physdev'] = citems[j + 1]
                         linkattrs['linkinfo'] = tunattrs
                         break
->>>>>>> 4ec75319
                     elif citems[i] == 'vlan':
                         vlanid = self._get_vland_id(citems, i, warn)
                         if vlanid:
