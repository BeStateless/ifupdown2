#!/usr/bin/python
#
# Copyright 2014-2017 Cumulus Networks, Inc. All rights reserved.
# Author: Roopa Prabhu, roopa@cumulusnetworks.com
#


from sets import Set
from ipaddr import IPNetwork, IPv4Address, IPv4Network, AddressValueError

try:
    import ifupdown2.ifupdown.policymanager as policymanager
    import ifupdown2.ifupdown.ifupdownflags as ifupdownflags

    from ifupdown2.lib.addon import Addon
    from ifupdown2.nlmanager.nlmanager import Link

    from ifupdown2.ifupdown.iface import *
    from ifupdown2.ifupdown.utils import utils
    from ifupdown2.ifupdown.netlink import netlink
    from ifupdown2.ifupdownaddons.cache import *
    from ifupdown2.ifupdownaddons.LinkUtils import LinkUtils
    from ifupdown2.ifupdownaddons.modulebase import moduleBase
except ImportError:
    import ifupdown.policymanager as policymanager
    import ifupdown.ifupdownflags as ifupdownflags

    from lib.addon import Addon
    from nlmanager.nlmanager import Link

    from ifupdown.iface import *
    from ifupdown.utils import utils
    from ifupdown.netlink import netlink

    from ifupdownaddons.cache import *
    from ifupdownaddons.LinkUtils import LinkUtils
    from ifupdownaddons.modulebase import moduleBase


class vxlan(Addon, moduleBase):
    _modinfo = {
        "mhelp": "vxlan module configures vxlan interfaces.",
        "attrs": {
            "vxlan-id": {
                "help": "vxlan id",
                "validrange": ["1", "16777214"],
                "required": True,
                "example": ["vxlan-id 100"]
            },
            "vxlan-local-tunnelip": {
                "help": "vxlan local tunnel ip",
                "validvals": ["<ipv4>"],
                "example": ["vxlan-local-tunnelip 172.16.20.103"]
            },
            "vxlan-svcnodeip": {
                "help": "vxlan id",
                "validvals": ["<ipv4>"],
                "example": ["vxlan-svcnodeip 172.16.22.125"]
            },
            "vxlan-remoteip": {
                "help": "vxlan remote ip",
                "validvals": ["<ipv4>"],
                "example": ["vxlan-remoteip 172.16.22.127"],
                "multiline": True
            },
            "vxlan-learning": {
                "help": "vxlan learning yes/no",
                "validvals": ["yes", "no", "on", "off"],
                "example": ["vxlan-learning no"],
                "default": "yes"
            },
            "vxlan-ageing": {
                "help": "vxlan aging timer",
                "validrange": ["0", "4096"],
                "example": ["vxlan-ageing 300"],
                "default": "300"
            },
            "vxlan-purge-remotes": {
                "help": "vxlan purge existing remote entries",
                "validvals": ["yes", "no"],
                "example": ["vxlan-purge-remotes yes"],
            },
            "vxlan-port": {
                "help": "vxlan UDP port (transmitted to vxlan driver)",
                "validvals": ["<number>"],
                "example": ["vxlan-port 4789"],
                "validrange": ["1", "65536"],
                "default": "4789",
            },
            "vxlan-physdev": {
                "help": "vxlan physical device",
                "example": ["vxlan-physdev eth1"]
            },
        }
    }

    def __init__(self, *args, **kargs):
        Addon.__init__(self)
        moduleBase.__init__(self, *args, **kargs)
        self.ipcmd = None
        purge_remotes = policymanager.policymanager_api.get_module_globals(module_name=self.__class__.__name__, attr='vxlan-purge-remotes')
        if purge_remotes:
            self._purge_remotes = utils.get_boolean_from_string(purge_remotes)
        else:
            self._purge_remotes = False
        self._vxlan_local_tunnelip = None
        self._clagd_vxlan_anycast_ip = ""

    def syntax_check(self, ifaceobj, ifaceobj_getfunc):
        if self._is_vxlan_device(ifaceobj):
            if not ifaceobj.get_attr_value_first('vxlan-local-tunnelip') and not self._vxlan_local_tunnelip:
                self.logger.warning('%s: missing vxlan-local-tunnelip' % ifaceobj.name)
                return False
            return self.syntax_check_localip_anycastip_equal(
                ifaceobj.name,
                ifaceobj.get_attr_value_first('vxlan-local-tunnelip') or self._vxlan_local_tunnelip,
                self._clagd_vxlan_anycast_ip
            )
        return True

    def syntax_check_localip_anycastip_equal(self, ifname, local_ip, anycast_ip):
        try:
            if local_ip and anycast_ip and IPNetwork(local_ip) == IPNetwork(anycast_ip):
                self.logger.warning('%s: vxlan-local-tunnelip and clagd-vxlan-anycast-ip are identical (%s)'
                                    % (ifname, local_ip))
                return False
        except:
            pass
        return True

    def get_dependent_ifacenames(self, ifaceobj, ifaceobjs_all=None):
        if self._is_vxlan_device(ifaceobj):
            ifaceobj.link_kind |= ifaceLinkKind.VXLAN
            self._set_global_local_ip(ifaceobj)
        elif ifaceobj.name == 'lo':
            clagd_vxlan_list = ifaceobj.get_attr_value('clagd-vxlan-anycast-ip')
            if clagd_vxlan_list:
                if len(clagd_vxlan_list) != 1:
                    self.log_warn('%s: multiple clagd-vxlan-anycast-ip lines, using first one'
                                  % (ifaceobj.name,))
                self._clagd_vxlan_anycast_ip = clagd_vxlan_list[0]

            self._set_global_local_ip(ifaceobj)

        # If we should use a specific underlay device for the VXLAN
        # tunnel make sure this device is set up before the VXLAN iface.
        physdev = ifaceobj.get_attr_value_first('vxlan-physdev')

        if physdev:
            return [physdev]

        return None

    def _set_global_local_ip(self, ifaceobj):
        vxlan_local_tunnel_ip = ifaceobj.get_attr_value_first('vxlan-local-tunnelip')
        if vxlan_local_tunnel_ip and not self._vxlan_local_tunnelip:
            self._vxlan_local_tunnelip = vxlan_local_tunnel_ip

    def _is_vxlan_device(self, ifaceobj):
        if ifaceobj.get_attr_value_first('vxlan-id'):
            return True
        return False

    def _get_purge_remotes(self, ifaceobj):
        if not ifaceobj:
            return self._purge_remotes
        purge_remotes = ifaceobj.get_attr_value_first('vxlan-purge-remotes')
        if purge_remotes:
            purge_remotes = utils.get_boolean_from_string(purge_remotes)
        else:
            purge_remotes = self._purge_remotes
        return purge_remotes

    def should_create_set_vxlan(self, link_exists, ifname, vxlan_id, local, learning, ageing, group, cached_vxlan_ifla_info_data):
        """
            should we issue a netlink: ip link add dev %ifname type vxlan ...?
            checking each attribute against the cache
        """
        if not link_exists:
            return True

        try:
            if ageing:
                ageing = int(ageing)
        except:
            pass

        for nl_attr, nl_value in (
                (Link.IFLA_VXLAN_ID, vxlan_id),
                (Link.IFLA_VXLAN_AGEING, ageing),
                (Link.IFLA_VXLAN_LOCAL, local),
                (Link.IFLA_VXLAN_LEARNING, learning),
                (Link.IFLA_VXLAN_GROUP, group),
        ):
            if nl_value != cached_vxlan_ifla_info_data.get(nl_attr):
                return True
        return False

    def _vxlan_create(self, ifaceobj):
        vxlanid = ifaceobj.get_attr_value_first('vxlan-id')
        if vxlanid:
            ifname = ifaceobj.name
            anycastip = self._clagd_vxlan_anycast_ip
            # TODO: vxlan._clagd_vxlan_anycast_ip should be a IPNetwork obj
            group = ifaceobj.get_attr_value_first('vxlan-svcnodeip')

            local = ifaceobj.get_attr_value_first('vxlan-local-tunnelip')
            if not local and self._vxlan_local_tunnelip:
                local = self._vxlan_local_tunnelip

            self.syntax_check_localip_anycastip_equal(ifname, local, anycastip)
            # if both local-ip and anycast-ip are identical the function prints a warning

            ageing = ifaceobj.get_attr_value_first('vxlan-ageing')
            vxlan_port = ifaceobj.get_attr_value_first('vxlan-port')
            physdev = ifaceobj.get_attr_value_first('vxlan-physdev')
            purge_remotes = self._get_purge_remotes(ifaceobj)

            link_exists = netlink.cache.link_exists(ifname)

            try:
                vxlanid = int(vxlanid)
            except:
                self.log_error('%s: invalid vxlan-id \'%s\'' % (ifname, vxlanid), ifaceobj)

            if link_exists:
                cached_vxlan_ifla_info_data = netlink.cache.get_link_info_data(ifname)

                # on ifreload do not overwrite anycast_ip to individual ip
                # if clagd has modified
                running_localtunnelip = cached_vxlan_ifla_info_data.get(Link.IFLA_VXLAN_LOCAL)

                if (anycastip and running_localtunnelip and anycastip == running_localtunnelip):
                    local = running_localtunnelip

                if cached_vxlan_ifla_info_data.get(Link.IFLA_VXLAN_ID) != vxlanid:
                    self.log_error('%s: Cannot change running vxlan id: '
                                   'Operation not supported' % ifname, ifaceobj)
            else:
                cached_vxlan_ifla_info_data = {}

            if (not link_exists or
                not ifaceobj.link_privflags & ifaceLinkPrivFlags.BRIDGE_PORT):
                vxlan_learning = ifaceobj.get_attr_value_first('vxlan-learning')
                if not vxlan_learning:
                    vxlan_learning = self.get_attr_default_value('vxlan-learning')
                learning = utils.get_boolean_from_string(vxlan_learning)
            else:
                learning = cached_vxlan_ifla_info_data.get(Link.IFLA_VXLAN_LEARNING)

            if not group:
                group = policymanager.policymanager_api.get_attr_default(
                    module_name=self.__class__.__name__,
                    attr='vxlan-svcnodeip'
                )

            if group:
                try:
                    group = IPv4Address(group)
                except AddressValueError:
                    try:
                        group_ip = IPv4Network(group).ip
                        self.logger.warning('%s: vxlan-svcnodeip %s: netmask ignored' % (ifname, group))
                        group = group_ip
                    except:
                        raise Exception('%s: invalid vxlan-svcnodeip %s: must be in ipv4 format' % (ifname, group))

            if not local:
                local = policymanager.policymanager_api.get_attr_default(
                    module_name=self.__class__.__name__,
                    attr='vxlan-local-tunnelip'
                )

            if local:
                try:
                    local = IPv4Address(local)
                except AddressValueError:
                    try:
                        local_ip = IPv4Network(local).ip
                        self.logger.warning('%s: vxlan-local-tunnelip %s: netmask ignored' % (ifname, local))
                        local = local_ip
                    except:
                        raise Exception('%s: invalid vxlan-local-tunnelip %s: must be in ipv4 format' % (ifname, local))

            if not ageing:
                ageing = policymanager.policymanager_api.get_attr_default(
                    module_name=self.__class__.__name__,
                    attr='vxlan-ageing'
                )

                if not ageing and link_exists:
                    # if link doesn't exist we let the kernel define ageing
                    ageing = self.get_attr_default_value('vxlan-ageing')

            if not vxlan_port:
                vxlan_port = policymanager.policymanager_api.get_attr_default(
                    module_name=self.__class__.__name__,
                    attr='vxlan-port'
                )

            try:
                vxlan_port = int(vxlan_port)
            except TypeError:
                # TypeError means vxlan_port was None
                # ie: not provided by the user or the policy
                vxlan_port = netlink.VXLAN_UDP_PORT
            except ValueError as e:
                self.logger.warning('%s: vxlan-port: using default %s: invalid configured value %s' % (ifname, netlink.VXLAN_UDP_PORT, str(e)))
                vxlan_port = netlink.VXLAN_UDP_PORT

<<<<<<< HEAD
            if link_exists:
                cache_port = cached_vxlan_ifla_info_data.get(Link.IFLA_VXLAN_PORT)
=======
            if link_exists and not ifupdownflags.flags.DRYRUN:
                cache_port = vxlanattrs.get(Link.IFLA_VXLAN_PORT)
>>>>>>> 5bb8bd1a
                if vxlan_port != cache_port:
                    self.logger.warning('%s: vxlan-port (%s) cannot be changed - to apply the desired change please run: ifdown %s && ifup %s'
                                        % (ifname, cache_port, ifname, ifname))
                    vxlan_port = cache_port

            if self.should_create_set_vxlan(link_exists, ifname, vxlanid, local, learning, ageing, group, cached_vxlan_ifla_info_data):
                try:
                    netlink.link_add_vxlan(ifname, vxlanid,
                                           local=local,
                                           learning=learning,
                                           ageing=ageing,
                                           group=group,
                                           dstport=vxlan_port,
                                           physdev=physdev)
                except Exception as e_netlink:
                    self.logger.debug('%s: vxlan netlink: %s' % (ifname, str(e_netlink)))
                    try:
                        self.ipcmd.link_create_vxlan(ifname, vxlanid,
                                                     localtunnelip=local,
                                                     svcnodeip=group,
                                                     remoteips=ifaceobj.get_attr_value('vxlan-remoteip'),
                                                     learning='on' if learning else 'off',
                                                     ageing=ageing)
                    except Exception as e_iproute2:
                        self.logger.warning('%s: vxlan add/set failed: %s' % (ifname, str(e_iproute2)))
                        return

                try:
                    # manually adding an entry to the caching after creating/updating the vxlan
                    if not ifname in linkCache.links:
                        linkCache.links[ifname] = {'linkinfo': {}}
                    linkCache.links[ifname]['linkinfo'].update({
                        'learning': learning,
                        Link.IFLA_VXLAN_LEARNING: learning,
                        'vxlanid': str(vxlanid),
                        Link.IFLA_VXLAN_ID: vxlanid
                    })
                    if ageing:
                        linkCache.links[ifname]['linkinfo'].update({
                            'ageing': ageing,
                            Link.IFLA_VXLAN_AGEING: int(ageing)
                        })
                except:
                    pass
            else:
                self.logger.info('%s: vxlan already exists' % ifname)
                # if the vxlan already exists it's already cached

            remoteips = ifaceobj.get_attr_value('vxlan-remoteip')
            if remoteips:
                try:
                    for remoteip in remoteips:
                        IPv4Address(remoteip)
                except Exception as e:
                    self.log_error('%s: vxlan-remoteip: %s' %(ifaceobj.name, str(e)))

            if purge_remotes or remoteips:
                # figure out the diff for remotes and do the bridge fdb updates
                # only if provisioned by user and not by an vxlan external
                # controller.
                peers = self.ipcmd.get_vxlan_peers(ifaceobj.name, group)
                if local and remoteips and local in remoteips:
                    remoteips.remove(local)
                cur_peers = set(peers)
                if remoteips:
                    new_peers = set(remoteips)
                    del_list = cur_peers.difference(new_peers)
                    add_list = new_peers.difference(cur_peers)
                else:
                    del_list = cur_peers
                    add_list = []

                for addr in del_list:
                    try:
                        self.ipcmd.bridge_fdb_del(ifaceobj.name,
                                                  '00:00:00:00:00:00',
                                                  None, True, addr)
                    except:
                        pass

                for addr in add_list:
                    try:
                        self.ipcmd.bridge_fdb_append(ifaceobj.name,
                                                     '00:00:00:00:00:00',
                                                     None, True, addr)
                    except:
                        pass

    def _up(self, ifaceobj):
        self._vxlan_create(ifaceobj)

    def _down(self, ifaceobj):
        try:
            self.netlink.link_del(ifaceobj.name)
        except Exception, e:
            self.log_warn(str(e))

    def _query_check_n_update(self, ifaceobj, ifaceobjcurr, attrname, attrval,
                              running_attrval):
        if not ifaceobj.get_attr_value_first(attrname):
            return
        if running_attrval and attrval == running_attrval:
           ifaceobjcurr.update_config_with_status(attrname, attrval, 0)
        else:
           ifaceobjcurr.update_config_with_status(attrname, running_attrval, 1)

    def _query_check_n_update_addresses(self, ifaceobjcurr, attrname,
                                        addresses, running_addresses):
        if addresses:
            for a in addresses:
                if a in running_addresses:
                    ifaceobjcurr.update_config_with_status(attrname, a, 0)
                else:
                    ifaceobjcurr.update_config_with_status(attrname, a, 1)
            running_addresses = Set(running_addresses).difference(
                                                    Set(addresses))
        [ifaceobjcurr.update_config_with_status(attrname, a, 1)
                    for a in running_addresses]

    def _query_check(self, ifaceobj, ifaceobjcurr):
        ifname = ifaceobj.name

        if not netlink.cache.link_exists(ifname):
            return

        cached_vxlan_ifla_info_data = netlink.cache.get_link_info_data(ifname)

        if not cached_vxlan_ifla_info_data:
            ifaceobjcurr.check_n_update_config_with_status_many(ifaceobj, self.get_mod_attrs(), -1)
            return

        for vxlan_attr_str, vxlan_attr_nl, callable_type in (
                ('vxlan-id', Link.IFLA_VXLAN_ID, int),
                ('vxlan-port', Link.IFLA_VXLAN_PORT, int),
                ('vxlan-ageing', Link.IFLA_VXLAN_AGEING, int),
                ('vxlan-svcnodeip', Link.IFLA_VXLAN_GROUP, IPv4Address),
                ('vxlan-physdev', Link.IFLA_VXLAN_LINK, lambda ifname: netlink.cache.get_ifindex(ifname)),
                ('vxlan-learning', Link.IFLA_VXLAN_LEARNING, lambda boolean_str: utils.get_boolean_from_string(boolean_str)),
        ):
            vxlan_attr_value = ifaceobj.get_attr_value_first(vxlan_attr_str)

            if not vxlan_attr_value:
                continue

            cached_vxlan_attr_value = cached_vxlan_ifla_info_data.get(vxlan_attr_nl)

            try:
                vxlan_attr_value_nl = callable_type(vxlan_attr_value)
            except Exception as e:
                self.logger.warning('%s: %s: %s' % (ifname, vxlan_attr_str, str(e)))
                ifaceobjcurr.update_config_with_status(vxlan_attr_str, cached_vxlan_attr_value or 'None', 1)
                continue

            if vxlan_attr_value_nl == cached_vxlan_attr_value:
                ifaceobjcurr.update_config_with_status(vxlan_attr_str, vxlan_attr_value, 0)
            else:
                ifaceobjcurr.update_config_with_status(vxlan_attr_str, cached_vxlan_attr_value or 'None', 1)

        #
        # vxlan-local-tunnelip
        #
        running_attrval = cached_vxlan_ifla_info_data.get(Link.IFLA_VXLAN_LOCAL)
        attrval = ifaceobj.get_attr_value_first('vxlan-local-tunnelip')
        if not attrval:
            attrval = self._vxlan_local_tunnelip
            # TODO: vxlan._vxlan_local_tunnelip should be a IPNetwork obj
            ifaceobj.update_config('vxlan-local-tunnelip', attrval)

        if running_attrval == self._clagd_vxlan_anycast_ip:
            # if local ip is anycast_ip, then let query_check to go through
            attrval = self._clagd_vxlan_anycast_ip

        self._query_check_n_update(
            ifaceobj,
            ifaceobjcurr,
            'vxlan-local-tunnelip',
            str(attrval),
            str(running_attrval)
        )

        #
        # vxlan-remoteip
        #
        purge_remotes = self._get_purge_remotes(ifaceobj)
        if purge_remotes or ifaceobj.get_attr_value('vxlan-remoteip'):
            # If purge remotes or if vxlan-remoteip's are set
            # in the config file, we are owners of the installed
            # remote-ip's, lets check and report any remote ips we don't
            # understand
            cached_svcnode = cached_vxlan_ifla_info_data.get(Link.IFLA_VXLAN_GROUP)

            self._query_check_n_update_addresses(
                ifaceobjcurr,
                'vxlan-remoteip',
                ifaceobj.get_attr_value('vxlan-remoteip'),
                self.ipcmd.get_vxlan_peers(ifaceobj.name, str(cached_svcnode))
            )

    def _query_running(self, ifaceobjrunning):
        ifname = ifaceobjrunning.name

        if not netlink.cache.link_exists(ifname):
            return

        if not netlink.cache.get_link_kind(ifname) == 'vxlan':
            return

        cached_vxlan_ifla_info_data = netlink.cache.get_link_info_data(ifname)

        if not cached_vxlan_ifla_info_data:
            return

        #
        # vxlan-id
        #
        vxlan_id = cached_vxlan_ifla_info_data.get(Link.IFLA_VXLAN_ID)

        if not vxlan_id:
            # no vxlan id, meaning this not a vxlan
            return

        ifaceobjrunning.update_config('vxlan-id', str(vxlan_id))

        #
        # vxlan-port
        #
        vxlan_port = cached_vxlan_ifla_info_data.get(Link.IFLA_VXLAN_PORT)

        if vxlan_port:
            ifaceobjrunning.update_config('vxlan-port', vxlan_port)

        #
        # vxlan-svcnode
        #
        vxlan_svcnode_value = cached_vxlan_ifla_info_data.get(Link.IFLA_VXLAN_GROUP)

        if vxlan_svcnode_value:
            vxlan_svcnode_value = str(vxlan_svcnode_value)
            ifaceobjrunning.update_config('vxlan-svcnode', vxlan_svcnode_value)

        #
        # vxlan-remoteip
        #
        purge_remotes = self._get_purge_remotes(None)
        if purge_remotes:
            # if purge_remotes is on, it means we own the
            # remote ips. Query them and add it to the running config
            attrval = self.ipcmd.get_vxlan_peers(ifname, vxlan_svcnode_value)
            if attrval:
                [ifaceobjrunning.update_config('vxlan-remoteip', a)
                            for a in attrval]

        #
        # vxlan-link
        # vxlan-ageing
        # vxlan-learning
        # vxlan-local-tunnelip
        #
        for vxlan_attr_name, vxlan_attr_nl, callable_netlink_value_to_string in (
                ('vxlan-physdev', Link.IFLA_VXLAN_LINK, self._get_ifname_for_ifindex),
                ('vxlan-ageing', Link.IFLA_VXLAN_AGEING, str),
                ('vxlan-learning', Link.IFLA_VXLAN_LEARNING, lambda value: 'on' if value else 'off'),
                ('vxlan-local-tunnelip', Link.IFLA_VXLAN_LOCAL, str),
        ):
            vxlan_attr_value = cached_vxlan_ifla_info_data.get(vxlan_attr_nl)

            if vxlan_attr_value is not None:
                vxlan_attr_value_str = callable_netlink_value_to_string(vxlan_attr_nl)

                if vxlan_attr_value:
                    ifaceobjrunning.update_config(vxlan_attr_name, vxlan_attr_value_str)

    @staticmethod
    def _get_ifname_for_ifindex(ifindex):
        """
        we need this middle-man function to query the cache
        cache.get_ifname can raise KeyError, we need to catch
        it and return None
        """
        try:
            return netlink.cache.get_ifname(ifindex)
        except KeyError:
            return None

    _run_ops = {'pre-up' : _up,
               'post-down' : _down,
               'query-checkcurr' : _query_check,
               'query-running' : _query_running}

    def get_ops(self):
        return self._run_ops.keys()

    def _init_command_handlers(self):
        if not self.ipcmd:
            self.ipcmd = LinkUtils()

    def run(self, ifaceobj, operation, query_ifaceobj=None, **extra_args):
        op_handler = self._run_ops.get(operation)
        if not op_handler:
            return
        if (operation != 'query-running' and
                not self._is_vxlan_device(ifaceobj)):
            return
        self._init_command_handlers()

        if operation == 'query-checkcurr':
            op_handler(self, ifaceobj, query_ifaceobj)
        else:
            op_handler(self, ifaceobj)<|MERGE_RESOLUTION|>--- conflicted
+++ resolved
@@ -308,13 +308,9 @@
                 self.logger.warning('%s: vxlan-port: using default %s: invalid configured value %s' % (ifname, netlink.VXLAN_UDP_PORT, str(e)))
                 vxlan_port = netlink.VXLAN_UDP_PORT
 
-<<<<<<< HEAD
-            if link_exists:
+            if link_exists and not ifupdownflags.flags.DRYRUN:
                 cache_port = cached_vxlan_ifla_info_data.get(Link.IFLA_VXLAN_PORT)
-=======
-            if link_exists and not ifupdownflags.flags.DRYRUN:
-                cache_port = vxlanattrs.get(Link.IFLA_VXLAN_PORT)
->>>>>>> 5bb8bd1a
+
                 if vxlan_port != cache_port:
                     self.logger.warning('%s: vxlan-port (%s) cannot be changed - to apply the desired change please run: ifdown %s && ifup %s'
                                         % (ifname, cache_port, ifname, ifname))
