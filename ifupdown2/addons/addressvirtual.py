#!/usr/bin/python
#
# Copyright 2014-2017 Cumulus Networks, Inc. All rights reserved.
# Author: Roopa Prabhu, roopa@cumulusnetworks.com
#

import os
import glob

from string import maketrans
from collections import deque
from ipaddr import IPNetwork, IPv6Network

try:
    from ifupdown2.lib.addon import Addon
    from ifupdown2.ifupdown.iface import *
    from ifupdown2.ifupdown.utils import utils
    from ifupdown2.ifupdown.netlink import netlink

    from ifupdown2.nlmanager.nlpacket import Link

    from ifupdown2.ifupdownaddons.LinkUtils import LinkUtils
    from ifupdown2.ifupdownaddons.modulebase import moduleBase

    import ifupdown2.ifupdown.statemanager as statemanager
    import ifupdown2.ifupdown.policymanager as policymanager
    import ifupdown2.ifupdown.ifupdownflags as ifupdownflags
    import ifupdown2.ifupdown.ifupdownconfig as ifupdownconfig
except ImportError:
    from lib.addon import Addon
    from ifupdown.iface import *
    from ifupdown.utils import utils
    from ifupdown.netlink import netlink

    from nlmanager.nlpacket import Link

    from ifupdownaddons.LinkUtils import LinkUtils
    from ifupdownaddons.modulebase import moduleBase

    import ifupdown.statemanager as statemanager
    import ifupdown.policymanager as policymanager
    import ifupdown.ifupdownflags as ifupdownflags
    import ifupdown.ifupdownconfig as ifupdownconfig


class addressvirtual(Addon, moduleBase):
    """  ifupdown2 addon module to configure virtual addresses """

    _modinfo = {
        "mhelp": "address module configures virtual addresses for interfaces. "
                 "It creates a macvlan interface for every mac ip address-virtual line",
        "attrs": {
            "address-virtual": {
                "help": "bridge router virtual mac and ips",
                "multivalue": True,
                "validvals": ["<mac-ip/prefixlen-list>", ],
                "example": ["address-virtual 00:11:22:33:44:01 11.0.1.1/24 11.0.1.2/24"]
            },
            "address-virtual-ipv6-addrgen": {
                "help": "enable disable ipv6 link addrgenmode",
                "validvals": ["on", "off"],
                "default": "on",
                "example": [
                    "address-virtual-ipv6-addrgen on",
                    "address-virtual-ipv6-addrgen off"
                ]
            },
            "vrrp": {
                "help": "VRRP support",
                "multivalue": True,
                "example": [
                    "vrrp 1 10.0.0.15/24 2001:0db8::0370:7334/64",
                    "vrrp 42 10.0.0.42/24"
                ]
            }
        }
    }

    def __init__(self, *args, **kargs):
        Addon.__init__(self)
        moduleBase.__init__(self, *args, **kargs)
        self.ipcmd = None
        self._bridge_fdb_query_cache = {}
        self.addressvirtual_with_route_metric = utils.get_boolean_from_string(
            policymanager.policymanager_api.get_module_globals(
                module_name=self.__class__.__name__,
                attr='addressvirtual_with_route_metric'
            ),
            default=True
        )

        self.address_virtual_ipv6_addrgen_value_dict = {'on': 0, 'yes': 0, '0': 0, 'off': 1, 'no': 1, '1': 1}
        self.mac_translate_tab = maketrans(":.-,", "    ")

    def get_dependent_ifacenames(self, ifaceobj, ifacenames_all=None):
        if ifaceobj.get_attr_value('address-virtual') or ifaceobj.get_attr_value("vrrp"):
            ifaceobj.link_privflags |= ifaceLinkPrivFlags.ADDRESS_VIRTUAL_SLAVE

    def _get_macvlan_prefix(self, ifaceobj):
        return '%s-v' %ifaceobj.name[0:13].replace('.', '-')

    def get_vrrp_prefix(self, ifname, family):
        return "vrrp%s-%s-" % (family, self.cache.get_ifindex(ifname))

    def _add_addresses_to_bridge(self, ifaceobj, hwaddress):
        # XXX: batch the addresses
        if ifaceobj.link_kind & ifaceLinkKind.VLAN:
            bridgename = ifaceobj.lowerifaces[0]
            vlan = self._get_vlan_id(ifaceobj)
            if netlink.cache.bridge_is_vlan_aware(bridgename):
                [self.iproute2.bridge_fdb_add(bridgename, addr,
                    vlan) for addr in hwaddress]
        elif netlink.cache.link_is_bridge(ifaceobj.name):
            [self.iproute2.bridge_fdb_add(ifaceobj.name, addr)
                    for addr in hwaddress]

    def _remove_addresses_from_bridge(self, ifaceobj, hwaddress):
        # XXX: batch the addresses
        if ifaceobj.link_kind & ifaceLinkKind.VLAN:
            bridgename = ifaceobj.lowerifaces[0]
            vlan = self._get_vlan_id(ifaceobj)
            if netlink.cache.bridge_is_vlan_aware(bridgename):
                for addr in hwaddress:
                    try:
                        self.iproute2.bridge_fdb_del(bridgename, addr, vlan)
                    except Exception, e:
                        self.logger.debug("%s: %s" %(ifaceobj.name, str(e)))
                        pass
        elif netlink.cache.link_is_bridge(ifaceobj.name):
            for addr in hwaddress:
                try:
                    self.iproute2.bridge_fdb_del(ifaceobj.name, addr)
                except Exception, e:
                    self.logger.debug("%s: %s" %(ifaceobj.name, str(e)))
                    pass

    def _get_bridge_fdbs(self, bridgename, vlan):
        fdbs = self._bridge_fdb_query_cache.get(bridgename)
        if not fdbs:
           fdbs = self.iproute2.bridge_fdb_show_dev(bridgename)
           if not fdbs:
              return
           self._bridge_fdb_query_cache[bridgename] = fdbs
        return fdbs.get(vlan)

    def _check_addresses_in_bridge(self, ifaceobj, hwaddress):
        """ If the device is a bridge, make sure the addresses
        are in the bridge """
        if ifaceobj.link_kind & ifaceLinkKind.VLAN:
            bridgename = ifaceobj.lowerifaces[0]
            vlan = self._get_vlan_id(ifaceobj)
            if netlink.cache.bridge_is_vlan_aware(bridgename):
                fdb_addrs = self._get_bridge_fdbs(bridgename, str(vlan))
                if not fdb_addrs:
                   return False
                hwaddress_int = utils.mac_str_to_int(hwaddress)
                for mac in fdb_addrs:
                    if utils.mac_str_to_int(mac) == hwaddress_int:
                        return True
                return False
        return True

    def _fix_connected_route(self, ifaceobj, vifacename, addr):
        #
        # XXX: Hack to make sure the primary address
        # is the first in the routing table.
        #
        # We use `ip route get` on the vrr network to see which
        # device the kernel returns. if it is the mac vlan device,
        # flap the macvlan device to adjust the routing table entry.
        #
        # flapping the macvlan device makes sure the macvlan
        # connected route goes through delete + add, hence adjusting
        # the order in the routing table.
        #
        try:
            self.logger.info('%s: checking route entry ...' %ifaceobj.name)
            ip = IPNetwork(addr)

            # we don't support ip6 route fix yet
            if type(ip) == IPv6Network:
                return

            route_prefix = '%s/%d' %(ip.network, ip.prefixlen)

            if ifaceobj.link_privflags & ifaceLinkPrivFlags.VRF_SLAVE:
                vrf_master = netlink.cache.get_master(ifaceobj.name)
            else:
                vrf_master = None

            dev = self.ipcmd.ip_route_get_dev(route_prefix, vrf_master=vrf_master)

            if dev and dev != ifaceobj.name:
                self.logger.info('%s: preferred routing entry ' %ifaceobj.name +
                                 'seems to be of the macvlan dev %s'
                                 %vifacename +
                                 ' .. flapping macvlan dev to fix entry.')
                self.ipcmd.link_down(vifacename)
                self.ipcmd.link_up(vifacename)
        except Exception, e:
            self.logger.debug('%s: fixing route entry failed (%s)'
                              % (ifaceobj.name, str(e)))
            pass

    def _get_macs_from_old_config(self, ifaceobj=None):
        """ This method returns a list of the mac addresses
        in the address-virtual attribute for the bridge. """
        maclist = []
        saved_ifaceobjs = statemanager.statemanager_api.get_ifaceobjs(ifaceobj.name)
        if not saved_ifaceobjs:
            return maclist
        # we need the old saved configs from the statemanager
        for oldifaceobj in saved_ifaceobjs:
            if not oldifaceobj.get_attr_value('address-virtual'):
                continue
            for av in oldifaceobj.get_attr_value('address-virtual'):
                macip = av.split()
                if len(macip) < 2:
                    self.logger.debug("%s: incorrect old address-virtual attrs '%s'"
                                      %(oldifaceobj.name,  av))
                    continue
                maclist.append(macip[0])
        return maclist

    def get_addressvirtual_ipv6_addrgen_user_conf(self, ifaceobj):
        ipv6_addrgen = ifaceobj.get_attr_value_first('address-virtual-ipv6-addrgen')

        if ipv6_addrgen:
            # IFLA_INET6_ADDR_GEN_MODE values:
            # 0 = eui64
            # 1 = none
            ipv6_addrgen_nl = self.address_virtual_ipv6_addrgen_value_dict.get(ipv6_addrgen.lower(), None)

            if ipv6_addrgen_nl is None:
                self.logger.warning('%s: invalid value "%s" for attribute address-virtual-ipv6-addrgen' % (ifaceobj.name, ipv6_addrgen))
            else:
                return True, ipv6_addrgen_nl

        else:
            # if user didn't configure ipv6-addrgen, should we reset to default?
            ipv6_addrgen_nl = self.address_virtual_ipv6_addrgen_value_dict.get(
                self.get_attr_default_value('address-virtual-ipv6-addrgen'),
                None
            )
            if ipv6_addrgen_nl is not None:
                return True, ipv6_addrgen_nl

        return False, None

    def _remove_running_address_config(self, ifaceobj):
        if not self.cache.link_exists(ifaceobj.name):
            return
        hwaddress = []

        for macvlan_prefix in [
            self._get_macvlan_prefix(ifaceobj),
            self.get_vrrp_prefix(ifaceobj.name, "4"),
            self.get_vrrp_prefix(ifaceobj.name, "6")
        ]:
            for macvlan_ifacename in glob.glob("/sys/class/net/%s*" % macvlan_prefix):
                macvlan_ifacename = os.path.basename(macvlan_ifacename)
                if not self.cache.link_exists(macvlan_ifacename):
                    continue
                hwaddress.append(self.cache.get_link_address(macvlan_ifacename))
                self.netlink.link_del(os.path.basename(macvlan_ifacename))
                # XXX: Also delete any fdb addresses. This requires, checking mac address
                # on individual macvlan interfaces and deleting the vlan from that.

        if any(hwaddress):
            self._remove_addresses_from_bridge(ifaceobj, hwaddress)

    def _remove_address_config(self, ifaceobj, address_virtual_list=None):
        if not address_virtual_list:
            self._remove_running_address_config(ifaceobj)
            return

        if not netlink.cache.link_exists(ifaceobj.name):
            return
        hwaddress = []
        av_idx = 0
        macvlan_prefix = self._get_macvlan_prefix(ifaceobj)
        for av in address_virtual_list:
            av_attrs = av.split()
            if len(av_attrs) < 2:
                self.log_error("%s: incorrect address-virtual attrs '%s'"
                               %(ifaceobj.name,  av), ifaceobj,
                               raise_error=False)
                av_idx += 1
                continue

            # Delete the macvlan device on this device
            macvlan_ifacename = '%s%d' %(macvlan_prefix, av_idx)
            self.netlink.link_del(os.path.basename(macvlan_ifacename))
            if av_attrs[0] != 'None':
                hwaddress.append(av_attrs[0])
            av_idx += 1
        self._remove_addresses_from_bridge(ifaceobj, hwaddress)

    def check_mac_address(self, ifaceobj, mac):
        if mac == 'none':
            return True
        try:
            if int(mac.split(":")[0], 16) & 1 :
                self.log_error("%s: Multicast bit is set in the virtual mac address '%s'"
                               % (ifaceobj.name, mac), ifaceobj=ifaceobj)
                return False
            return True
        except ValueError:
            return False

    def _fixup_vrf_enslavements(self, ifaceobj, ifaceobj_getfunc=None):
        """ This function fixes up address virtual interfaces
        (macvlans) on vrf slaves. Since this fixup is an overhead,
        this must be called only in cases when ifupdown2 is
        called on the vrf device or its slave and not when
        ifupdown2 is called for all devices. When all
        interfaces are brought up, the expectation is that
        the normal path will fix up a vrf device or its slaves"""

        if not ifaceobj_getfunc:
            return
        if ((ifaceobj.link_kind & ifaceLinkKind.VRF) and
            netlink.cache.link_exists(ifaceobj.name)):
            # if I am a vrf device and I have slaves
            # that have address virtual config,
            # enslave the slaves 'address virtual
            # interfaces (macvlans)' to myself:
            running_slaves = self.ipcmd.link_get_lowers(ifaceobj.name)
            if running_slaves:
                # pick up any existing slaves of a vrf device and
                # look for their upperdevices and enslave them to the
                # vrf device:
                for s in running_slaves:
                    sobjs = ifaceobj_getfunc(s)
                    if (sobjs and
                        (sobjs[0].link_privflags & ifaceLinkPrivFlags.ADDRESS_VIRTUAL_SLAVE)):
                        # enslave all its upper devices to
                        # the vrf device
                        upperdevs = self.ipcmd.link_get_uppers(sobjs[0].name)
                        if not upperdevs:
                            continue
                        for u in upperdevs:
                            # skip vrf device which
                            # will also show up in the
                            # upper device list
                            if u == ifaceobj.name:
                                continue
                            self.ipcmd.link_set(u, 'master', ifaceobj.name,
                                                state='up')
        elif ((ifaceobj.link_privflags & ifaceLinkPrivFlags.ADDRESS_VIRTUAL_SLAVE) and
              (ifaceobj.link_privflags & ifaceLinkPrivFlags.VRF_SLAVE) and
              netlink.cache.link_exists(ifaceobj.name)):
            # If I am a vrf slave and I have 'address virtual'
            # config, make sure my addrress virtual interfaces
            # (macvlans) are also enslaved to the vrf device
            vrfname = ifaceobj.get_attr_value_first('vrf')
            if not vrfname or not netlink.cache.link_exists(vrfname):
                return
            running_uppers = self.ipcmd.link_get_uppers(ifaceobj.name)
            if not running_uppers:
                return
            macvlan_prefix = self._get_macvlan_prefix(ifaceobj)
            if not macvlan_prefix:
                return
            for u in running_uppers:
                if u == vrfname:
                    continue
                if u.startswith(macvlan_prefix):
                    self.ipcmd.link_set(u, 'master', vrfname,
                                        state='up')

<<<<<<< HEAD
    def create_macvlan_and_apply_config(self, ifaceobj, intf_config_list):
=======
    def mac_str_to_int(self, mac):
        mac_int = 0
        for n in mac.translate(self.mac_translate_tab).split():
            mac_int += int(n, 16)
        return mac_int

    def create_macvlan_and_apply_config(self, ifaceobj, intf_config_list, vrrp=False):
>>>>>>> 082bc74a
        """
        intf_config_list = [
            {
                "ifname": "macvlan_ifname",
                "hwaddress": "macvlan_hwaddress",
                "ips": [str(IPNetwork), ]
            },
        ]
        """
        hw_address_list = []

        if not intf_config_list:
            return hw_address_list

        user_configured_ipv6_addrgenmode, ipv6_addrgen_user_value = self.get_addressvirtual_ipv6_addrgen_user_conf(ifaceobj)
        purge_existing = False if ifupdownflags.flags.PERFMODE else True
        ifname = ifaceobj.name

        update_mtu = lower_iface_mtu = lower_iface_mtu_str = None
        if ifupdownconfig.config.get("adjust_logical_dev_mtu", "1") != "0":
            if ifaceobj.lowerifaces and intf_config_list:
                update_mtu = True

        if update_mtu:
            lower_iface_mtu = self.cache.get_link_mtu(ifaceobj.name)
            lower_iface_mtu_str = str(lower_iface_mtu)

        self.ipcmd.batch_start()
        self.iproute2.batch_start()  # TODO: make sure we only do 1 ip link set down and set up (only one flap in the batch)

        for intf_config_dict in intf_config_list:
            link_created = False
            macvlan_ifname = intf_config_dict.get("ifname")
            macvlan_hwaddr = intf_config_dict.get("hwaddress")
            macvlan_mode = intf_config_dict.get("mode")
            ips = intf_config_dict.get("ips")

            if not self.cache.link_exists(macvlan_ifname):
                # When creating VRRP macvlan with bridge mode, the kernel
                # return an error: 'Invalid argument' (22)
                # so for now we should only use the iproute2 API.
                # try:
                #    self.netlink.link_add_macvlan(ifname, macvlan_ifname)
                # except:
                self.iproute2.link_add_macvlan(ifname, macvlan_ifname, macvlan_mode)
                link_created = True

            # first thing we need to handle vrf enslavement
            if ifaceobj.link_privflags & ifaceLinkPrivFlags.VRF_SLAVE:
                vrf_ifname = netlink.cache.get_master(ifaceobj.name)
                if vrf_ifname:
                    self.iproute2.link_set_master(macvlan_ifname, vrf_ifname)

<<<<<<< HEAD
            if user_configured_ipv6_addrgenmode:
                self.iproute2.link_set_ipv6_addrgen(
                    macvlan_ifname,
                    ipv6_addrgen_user_value,
                    link_created
                )
=======
            # if we are dealing with a VRRP macvlan we need to set addrgenmode to RANDOM
            if vrrp:
                try:
                    self.ipcmd.ipv6_addrgen(
                        macvlan_ifname,
                        Link.IN6_ADDR_GEN_MODE_RANDOM,
                        link_created
                    )
                except Exception as e:
                    self.logger.warning("%s: %s: ip link set dev %s addrgenmode random: "
                                     "operation not supported: %s" % (ifname, macvlan_ifname, macvlan_ifname, str(e)))
            elif user_configured_ipv6_addrgenmode:
                self.ipcmd.ipv6_addrgen(macvlan_ifname, ipv6_addrgen_user_value, link_created)
>>>>>>> 082bc74a

            if macvlan_hwaddr:
                self.iproute2.link_set_address(macvlan_ifname, macvlan_hwaddr)
                hw_address_list.append(macvlan_hwaddr)

            if self.addressvirtual_with_route_metric and self.ipcmd.addr_metric_support():
                metric = self.ipcmd.get_default_ip_metric()
            else:
                metric = None

            self.ipcmd.addr_add_multiple(
                ifaceobj,
                macvlan_ifname,
                ips,
                purge_existing,
                metric=metric
            )

            # If link existed before, flap the link
            if not link_created:

                if not self.addressvirtual_with_route_metric or not self.ipcmd.addr_metric_support():
                    # if the system doesn't support ip addr set METRIC
                    # we need to do manually check the ordering of the ip4 routes
                    self._fix_connected_route(ifaceobj, macvlan_ifname, ips[0])

                if update_mtu:
                    update_mtu = False

                    try:
                        self.sysfs.link_set_mtu(macvlan_ifname, mtu_str=lower_iface_mtu_str, mtu_int=lower_iface_mtu)
                    except Exception as e:
                        self.logger.info('%s: failed to set mtu %s: %s' % (macvlan_ifname, lower_iface_mtu, e))

                # set macvlan device to up in anycase.
                # since we auto create them here..we are responsible
                # to bring them up here in the case they were brought down
                # by some other entity in the system.
                self.netlink.link_up(macvlan_ifname)
            else:
                try:
                    if not self.addressvirtual_with_route_metric or not self.ipcmd.addr_metric_support():
                        # if the system doesn't support ip addr set METRIC
                        # we need to do manually check the ordering of the ip6 routes
                        self.ipcmd.fix_ipv6_route_metric(ifaceobj, macvlan_ifname, ips)
                except Exception as e:
                    self.logger.debug('fix_vrf_slave_ipv6_route_metric: failed: %s' % e)

            # Disable IPv6 duplicate address detection on VRR interfaces
            for key, sysval in {
                "accept_dad": "0",
                "dad_transmits": "0"
            }.iteritems():
                syskey = "net.ipv6.conf.%s.%s" % (macvlan_ifname, key)
                if self.sysctl_get(syskey) != sysval:
                    self.sysctl_set(syskey, sysval)

        self.ipcmd.batch_commit()
        self.iproute2.batch_commit()
        return hw_address_list

    def _up(self, ifaceobj, ifaceobj_getfunc=None):
        if not ifupdownflags.flags.ALL:
            self._fixup_vrf_enslavements(ifaceobj, ifaceobj_getfunc)

        address_virtual_list = ifaceobj.get_attr_value('address-virtual')
        vrr_config_list = ifaceobj.get_attr_value("vrrp")

        if not address_virtual_list and not vrr_config_list:
            # XXX: address virtual is not present. In which case,
            # delete stale macvlan devices.
            self._remove_running_address_config(ifaceobj)
            return

        if ifaceobj.upperifaces and not ifaceobj.link_privflags & ifaceLinkPrivFlags.VRF_SLAVE:
            self.log_error("%s: invalid placement of address-virtual/vrrp lines "
                           "(must be configured under an interface "
                           "with no upper interfaces or parent interfaces)"
                           % ifaceobj.name, ifaceobj)

        if not netlink.cache.link_exists(ifaceobj.name):
            return

        addr_virtual_macs = self.create_macvlan_and_apply_config(
            ifaceobj,
            self.translate_addrvirtual_user_config_to_list(
                ifaceobj,
                address_virtual_list
            )
        )

        vrr_macs = self.create_macvlan_and_apply_config(
            ifaceobj,
            self.translate_vrr_user_config_to_list(
                ifaceobj,
                vrr_config_list
            ),
            vrrp=True
        )

        hw_address_list = addr_virtual_macs + vrr_macs

        # check the statemanager for old configs.
        # We need to remove only the previously configured FDB entries
        oldmacs = self._get_macs_from_old_config(ifaceobj)
        # get a list of fdbs in old that are not in new config meaning they should
        # be removed since they are gone from the config
        removed_macs = [mac for mac in oldmacs if mac.lower() not in hw_address_list]
        self._remove_addresses_from_bridge(ifaceobj, removed_macs)
        # if ifaceobj is a bridge and bridge is a vlan aware bridge
        # add the vid to the bridge
        self._add_addresses_to_bridge(ifaceobj, hw_address_list)

    def translate_vrr_user_config_to_list(self, ifaceobj, vrr_config_list, ifquery=False):
        """
        If (IPv4 addresses provided):
            00:00:5e:00:01:<V>
        else if (IPv6 addresses provided):
            00:00:5e:00:02:<V>

        vrrp 1 10.0.0.15/24
        vrrp 1 2001:0db8::0370:7334/64

        # Translate:
        #       vrrp 255 10.0.0.15/24 10.0.0.2/1
        # To:
        # [
        #   {
        #        "ifname": "macvlan_ifname",
        #        "hwaddress": "macvlan_hwaddress",
        #        "mode": "macvlan_mode",
        #        "ips": [str(IPNetwork), ]
        #    },
        # ]
        """
        ifname = ifaceobj.name
        user_config_list = []

        for index, config in enumerate(vrr_config_list or []):
            vrrp_id, ip_addrs = config.split(" ", 1)
            hex_id = '%02x' % int(vrrp_id)
            ip4 = []
            ip6 = []

            for ip_addr in ip_addrs.split():
                ip_network_obj = IPNetwork(ip_addr)
                is_ip6 = isinstance(ip_network_obj, IPv6Network)

                if is_ip6:
                    ip6.append(ip_addr)
                else:
                    ip4.append(ip_addr)

            macvlan_ip4_ifname = "%s%s" % (self.get_vrrp_prefix(ifname, "4"), vrrp_id)
            macvlan_ip6_ifname = "%s%s" % (self.get_vrrp_prefix(ifname, "6"), vrrp_id)

            if ip4 or ifquery:
                merged_with_existing_obj = False
                macvlan_ip4_mac = "00:00:5e:00:01:%s" % hex_id
                macvlan_ip4_mac_int = utils.mac_str_to_int(macvlan_ip4_mac)
                # if the vrr config is defined in different lines for the same ID
                # we need to save the ip4 and ip6 in the objects we previously
                # created, example:
                # vrrp 255 10.0.0.15/24 10.0.0.2/15
                # vrrp 255 fe80::a00:27ff:fe04:42/64
                for obj in user_config_list:
                    if obj.get("hwaddress_int") == macvlan_ip4_mac_int:
                        obj["ips"] += ip4
                        merged_with_existing_obj = True

                if not merged_with_existing_obj:
                    # if ip4 config wasn't merge with an existing object
                    # we need to insert it in our list
                    user_config_list.append({
                        "ifname": macvlan_ip4_ifname,
                        "hwaddress": macvlan_ip4_mac,
                        "hwaddress_int": macvlan_ip4_mac_int,
                        "mode": "bridge",
                        "ips": ip4,
                        "id": vrrp_id
                    })
            elif not ip4 and not ifquery:
                # special check to see if all ipv4 were removed from the vrrp
                # configuration, if so we need to remove the associated macvlan
                if self.ipcmd.link_exists(macvlan_ip4_ifname):
                    netlink.link_del(macvlan_ip4_ifname)

            if ip6 or ifquery:
                merged_with_existing_obj = False
                macvlan_ip6_mac = "00:00:5e:00:02:%s" % hex_id
                macvlan_ip6_mac_int = utils.mac_str_to_int(macvlan_ip6_mac)
                # if the vrr config is defined in different lines for the same ID
                # we need to save the ip4 and ip6 in the objects we previously
                # created, example:
                # vrrp 255 10.0.0.15/24 10.0.0.2/15
                # vrrp 255 fe80::a00:27ff:fe04:42/64

                for obj in user_config_list:
                    if obj.get("hwaddress_int") == macvlan_ip6_mac_int:
                        obj["ips"] += ip6
                        merged_with_existing_obj = True

                if not merged_with_existing_obj:
                    # if ip6 config wasn't merge with an existing object
                    # we need to insert it in our list
                    user_config_list.append({
                        "ifname": macvlan_ip6_ifname,
                        "hwaddress": macvlan_ip6_mac,
                        "hwaddress_int": macvlan_ip6_mac_int,
                        "mode": "bridge",
                        "ips": ip6,
                        "id": vrrp_id
                    })
            elif not ip6 and not ifquery:
                # special check to see if all ipv6 were removed from the vrrp
                # configuration, if so we need to remove the associated macvlan
                if self.ipcmd.link_exists(macvlan_ip6_ifname):
                    netlink.link_del(macvlan_ip6_ifname)

        return user_config_list

    def translate_addrvirtual_user_config_to_list(self, ifaceobj, address_virtual_list):
        """
        # Translate:
        #       address-virtual 00:11:22:33:44:01 2001:0db8::0370:7334/64 11.0.1.1/24 11.0.1.2/24
        # To:
        # [
        #   {
        #        "ifname": "macvlan_ifname",
        #        "hwaddress": "macvlan_hwaddress",
        #        "ips": [str(IPNetwork), ]
        #    },
        # ]
        """
        user_config_list = []

        if not address_virtual_list:
            return user_config_list

        macvlan_prefix = self._get_macvlan_prefix(ifaceobj)

        for index, addr_virtual in enumerate(address_virtual_list):
            av_attrs = addr_virtual.split()

            if len(av_attrs) < 2:
                self.log_error("%s: incorrect address-virtual attrs '%s'"
                               % (ifaceobj.name, addr_virtual), ifaceobj,
                               raise_error=False)
                continue

            mac = av_attrs[0]
            if mac:
                mac = mac.lower()

            if not self.check_mac_address(ifaceobj, mac):
                continue

            config = {
                "ifname": "%s%d" % (macvlan_prefix, index),
                "mode": "private"
            }

            if mac != "none":
                config["hwaddress"] = mac
                config["hwaddress_int"] = utils.mac_str_to_int(mac)

            ip_network_obj_list = []
            for ip in av_attrs[1:]:
                ip_network_obj_list.append(str(IPNetwork(ip)))

            config["ips"] = ip_network_obj_list
            user_config_list.append(config)

        return user_config_list

    def _down(self, ifaceobj, ifaceobj_getfunc=None):
        try:
            self._remove_address_config(ifaceobj,
                         ifaceobj.get_attr_value('address-virtual'))

            #### VRR
            hwaddress = []
            for vrr_prefix in [self.get_vrrp_prefix(ifaceobj.name, "4"), self.get_vrrp_prefix(ifaceobj.name, "6")]:
                for macvlan_ifacename in glob.glob("/sys/class/net/%s*" % vrr_prefix):
                    macvlan_ifacename = os.path.basename(macvlan_ifacename)
                    if not self.cache.link_exists(macvlan_ifacename):
                        continue
                    hwaddress.append(self.cache.get_link_address(macvlan_ifacename))
                    self.netlink.link_del(macvlan_ifacename)
                    # XXX: Also delete any fdb addresses. This requires, checking mac address
                    # on individual macvlan interfaces and deleting the vlan from that.
            if any(hwaddress):
                self._remove_addresses_from_bridge(ifaceobj, hwaddress)
        except Exception, e:
            import traceback
            traceback.print_exc()
            self.log_warn(str(e))

    def _query_check(self, ifaceobj, ifaceobjcurr):

        if not netlink.cache.link_exists(ifaceobj.name):
            return

        user_config_address_virtual_ipv6_addr = ifaceobj.get_attr_value_first('address-virtual-ipv6-addrgen')
        if user_config_address_virtual_ipv6_addr and user_config_address_virtual_ipv6_addr not in utils._string_values:
            ifaceobjcurr.update_config_with_status('address-virtual-ipv6-addrgen', user_config_address_virtual_ipv6_addr, 1)
            user_config_address_virtual_ipv6_addr = None

        address_virtual_list = ifaceobj.get_attr_value('address-virtual')

        macvlans_running_ipv6_addr_virtual = self.query_check_macvlan_config(
            ifaceobj,
            ifaceobjcurr,
            "address-virtual",
            user_config_address_virtual_ipv6_addr,
            virtual_addr_list_raw=address_virtual_list,
            macvlan_config_list=self.translate_addrvirtual_user_config_to_list(
                ifaceobj,
                address_virtual_list
            )
        )

        vrr_config_list = ifaceobj.get_attr_value("vrrp")

        macvlans_running_ipv6_addr_vrr = self.query_check_macvlan_config(
            ifaceobj,
            ifaceobjcurr,
            "vrrp",
            user_config_address_virtual_ipv6_addr,
            virtual_addr_list_raw=vrr_config_list,
            macvlan_config_list=self.translate_vrr_user_config_to_list(
                ifaceobj,
                vrr_config_list,
                ifquery=True
            )
        )

        macvlans_running_ipv6_addr = macvlans_running_ipv6_addr_virtual + macvlans_running_ipv6_addr_vrr
        if user_config_address_virtual_ipv6_addr:
            bool_user_ipv6_addrgen = utils.get_boolean_from_string(user_config_address_virtual_ipv6_addr)
            for running_ipv6_addrgen in macvlans_running_ipv6_addr:
                if (not bool_user_ipv6_addrgen) != running_ipv6_addrgen:
                    ifaceobjcurr.update_config_with_status('address-virtual-ipv6-addrgen', user_config_address_virtual_ipv6_addr, 1)
                    return
            ifaceobjcurr.update_config_with_status('address-virtual-ipv6-addrgen', user_config_address_virtual_ipv6_addr, 0)

    def query_check_macvlan_config(self, ifaceobj, ifaceobjcurr, attr_name, user_config_address_virtual_ipv6_addr, virtual_addr_list_raw, macvlan_config_list):
        """
        macvlan_config_list = [
            {
                "ifname": "macvlan_ifname",
                "hwaddress": "macvlan_hwaddress",
                "ips": [str(IPNetwork), ]
            },
        ]
        """
        is_vrr = attr_name == "vrrp"
        macvlans_running_ipv6_addr = []

        if not virtual_addr_list_raw:
            return macvlans_running_ipv6_addr

        macvlan_config_queue = deque(macvlan_config_list)

        while macvlan_config_queue:

            ip4_config = None
            ip6_config = None

            config = macvlan_config_queue.popleft()

            if is_vrr:
                ip4_config = config
                ip6_config = macvlan_config_queue.popleft()

            macvlan_ifacename = config.get("ifname")

            if not netlink.cache.link_exists(macvlan_ifacename):
                ifaceobjcurr.update_config_with_status(attr_name, "", 1)
                continue

            macvlan_hwaddress = config.get("hwaddress")
            macvlan_hwaddress_int = config.get("hwaddress_int")

            if user_config_address_virtual_ipv6_addr:
                macvlans_running_ipv6_addr.append(netlink.cache.get_link_ipv6_addrgen_mode(macvlan_ifacename))

            # Check mac and ip address
            rhwaddress = ip4_macvlan_hwaddress = netlink.cache.get_link_address(macvlan_ifacename)
            raddrs = ip4_running_addrs = self.ipcmd.get_running_addrs(
                ifname=macvlan_ifacename,
                details=False,
                addr_virtual_ifaceobj=ifaceobj
            )

            if not is_vrr:
                ips = config.get("ips")

                if not raddrs or not rhwaddress:
                    ifaceobjcurr.update_config_with_status(attr_name, "", 1)
                    continue

                try:
                    if utils.mac_str_to_int(rhwaddress) == macvlan_hwaddress_int \
                            and self.ipcmd.compare_user_config_vs_running_state(raddrs, ips) \
                            and self._check_addresses_in_bridge(ifaceobj, macvlan_hwaddress):
                        ifaceobjcurr.update_config_with_status(
                            attr_name,
                            " ".join(virtual_addr_list_raw),
                            0
                        )
                    else:
                        ifaceobjcurr.update_config_with_status(
                            attr_name,
                            '%s %s' % (rhwaddress, ' '.join(raddrs)),
                            1
                        )
                except:
                    ifaceobjcurr.update_config_with_status(
                        attr_name,
                        '%s %s' % (rhwaddress, ' '.join(raddrs)),
                        1
                    )
            else:
                # VRRP

                ok = False
                # check macvlan ip4 hwaddress (only if ip4 were provided by the user)
                if not ip4_config.get("ips") or ip4_macvlan_hwaddress == ip4_config.get("hwaddress"):
                    ip6_macvlan_ifname = ip6_config.get("ifname")
                    ip6_macvlan_hwaddress = ip6_config.get("hwaddress")

                    # check macvlan ip6 hwaddress (only if ip6 were provided by the user)
                    if not ip6_config.get("ips") or self.cache.get_link_address_raw(ip6_macvlan_ifname) == ip6_config.get("hwaddress_int"):

                        # check all ip4
                        if self.ipcmd.compare_user_config_vs_running_state(
                                ip4_running_addrs,
                                ip4_config.get("ips")
                        ) and self._check_addresses_in_bridge(ifaceobj, ip4_macvlan_hwaddress):
                            ip6_running_addrs = self.ipcmd.get_running_addrs(
                                ifname=ip6_macvlan_ifname,
                                details=False,
                                addr_virtual_ifaceobj=ifaceobj
                            )

                            # check all ip6
                            if self.ipcmd.compare_user_config_vs_running_state(
                                    ip6_running_addrs,
                                    ip6_config.get("ips")
                            ) and self._check_addresses_in_bridge(ifaceobj, ip6_macvlan_hwaddress):
                                ifaceobjcurr.update_config_with_status(
                                    attr_name,
                                    "%s %s" % (ip4_config.get("id"), " ".join(ip4_config.get("ips") + ip6_config.get("ips"))),
                                    0
                                )
                                ok = True

                if not ok:
                    ifaceobjcurr.update_config_with_status(
                        attr_name,
                        "%s %s" % (ip4_config.get("id"), " ".join(ip4_config.get("ips") + ip6_config.get("ips"))),
                        1
                    )

        return macvlans_running_ipv6_addr

    def _query_running(self, ifaceobjrunning, ifaceobj_getfunc=None):
        macvlan_prefix = self._get_macvlan_prefix(ifaceobjrunning)
        address_virtuals = glob.glob("/sys/class/net/%s*" %macvlan_prefix)
        macvlans_ipv6_addrgen_list = []
        for av in address_virtuals:
            macvlan_ifacename = os.path.basename(av)
            rhwaddress = netlink.cache.get_link_address(macvlan_ifacename)

            raddress = []
            for obj in ifaceobj_getfunc(ifaceobjrunning.name) or []:
                raddress.extend(self.ipcmd.get_running_addrs(None, macvlan_ifacename, addr_virtual_ifaceobj=obj) or [])

            raddress = list(set(raddress))

            if not raddress:
                self.logger.warn('%s: no running addresses'
                                 %ifaceobjrunning.name)
                raddress = []
            ifaceobjrunning.update_config('address-virtual',
                            '%s %s' %(rhwaddress, ' '.join(raddress)))

            macvlans_ipv6_addrgen_list.append((macvlan_ifacename, netlink.cache.get_link_ipv6_addrgen_mode(macvlan_ifacename)))

        macvlan_count = len(address_virtuals)
        if not macvlan_count:
            return
        ipv6_addrgen = macvlans_ipv6_addrgen_list[0][1]

        for macvlan_ifname, macvlan_ipv6_addrgen in macvlans_ipv6_addrgen_list:
            if macvlan_ipv6_addrgen != ipv6_addrgen:
                # one macvlan has a different ipv6-addrgen configuration
                # we simply return, ifquery-running will print the macvlan
                # stanzas with the ipv6-addrgen on/off attribute
                return
        ifaceobjrunning.update_config('address-virtual-ipv6-addrgen', 'off' if ipv6_addrgen else 'on')

    _run_ops = {
        'up': _up,
        'down': _down,
        'query-checkcurr': _query_check,
        'query-running': _query_running
    }

    def get_ops(self):
        """ returns list of ops supported by this module """
        return self._run_ops.keys()

    def _init_command_handlers(self):
        if not self.ipcmd:
            self.ipcmd = LinkUtils()

    def run(self, ifaceobj, operation, query_ifaceobj=None,
            ifaceobj_getfunc=None, **extra_args):
        """ run vlan configuration on the interface object passed as argument

        Args:
            **ifaceobj** (object): iface object

            **operation** (str): any of 'pre-up', 'post-down', 'query-checkcurr',
                                 'query-running'
        Kwargs:
            **query_ifaceobj** (object): query check ifaceobject. This is only
                valid when op is 'query-checkcurr'. It is an object same as
                ifaceobj, but contains running attribute values and its config
                status. The modules can use it to return queried running state
                of interfaces. status is success if the running state is same
                as user required state in ifaceobj. error otherwise.
        """
        if ifaceobj.type == ifaceType.BRIDGE_VLAN:
            return
        op_handler = self._run_ops.get(operation)
        if not op_handler:
            return
        self._init_command_handlers()
        if operation == 'query-checkcurr':
            op_handler(self, ifaceobj, query_ifaceobj)
        else:
            op_handler(self, ifaceobj, ifaceobj_getfunc=ifaceobj_getfunc)<|MERGE_RESOLUTION|>--- conflicted
+++ resolved
@@ -369,17 +369,8 @@
                     self.ipcmd.link_set(u, 'master', vrfname,
                                         state='up')
 
-<<<<<<< HEAD
-    def create_macvlan_and_apply_config(self, ifaceobj, intf_config_list):
-=======
-    def mac_str_to_int(self, mac):
-        mac_int = 0
-        for n in mac.translate(self.mac_translate_tab).split():
-            mac_int += int(n, 16)
-        return mac_int
-
     def create_macvlan_and_apply_config(self, ifaceobj, intf_config_list, vrrp=False):
->>>>>>> 082bc74a
+
         """
         intf_config_list = [
             {
@@ -433,18 +424,10 @@
                 if vrf_ifname:
                     self.iproute2.link_set_master(macvlan_ifname, vrf_ifname)
 
-<<<<<<< HEAD
-            if user_configured_ipv6_addrgenmode:
-                self.iproute2.link_set_ipv6_addrgen(
-                    macvlan_ifname,
-                    ipv6_addrgen_user_value,
-                    link_created
-                )
-=======
             # if we are dealing with a VRRP macvlan we need to set addrgenmode to RANDOM
             if vrrp:
                 try:
-                    self.ipcmd.ipv6_addrgen(
+                    self.iproute2.link_set_ipv6_addrgen(
                         macvlan_ifname,
                         Link.IN6_ADDR_GEN_MODE_RANDOM,
                         link_created
@@ -454,7 +437,6 @@
                                      "operation not supported: %s" % (ifname, macvlan_ifname, macvlan_ifname, str(e)))
             elif user_configured_ipv6_addrgenmode:
                 self.ipcmd.ipv6_addrgen(macvlan_ifname, ipv6_addrgen_user_value, link_created)
->>>>>>> 082bc74a
 
             if macvlan_hwaddr:
                 self.iproute2.link_set_address(macvlan_ifname, macvlan_hwaddr)
