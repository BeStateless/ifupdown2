#!/usr/bin/python
#
# Copyright 2014 Cumulus Networks, Inc. All rights reserved.
# Author: Roopa Prabhu, roopa@cumulusnetworks.com
#

import os
import ifupdownaddons

from ifupdown.utils import utils
import ifupdown.ifupdownflags as ifupdownflags

class usercmds(ifupdownaddons.modulebase.moduleBase):
    """  ifupdown2 addon module to configure user specified commands """

    _modinfo = {'mhelp' : 'user commands for interfaces',
                'attrs' : {
                   'pre-up' :
                        {'help' : 'run command before bringing the interface up',
                         'multiline' : True},
                   'up' :
                        {'help' : 'run command at interface bring up',
                         'multiline' : True},
                   'post-up' :
                        {'help' : 'run command after interface bring up',
                         'multiline' : True},
                   'pre-down' :
                        {'help' : 'run command before bringing the interface down',
                         'multiline' : True},
                   'down' :
                        {'help' : 'run command at interface down',
                         'multiline' : True},
                   'post-down' :
                        {'help' : 'run command after bringing interface down',
                         'multiline' : True}}}

    def _run_command(self, ifaceobj, op):
        cmd_list = ifaceobj.get_attr_value(op)
        if cmd_list:
            os.environ['IFACE'] = ifaceobj.name if ifaceobj.name else ''
            os.environ['LOGICAL'] = ifaceobj.name if ifaceobj.name else ''
            os.environ['METHOD'] = ifaceobj.addr_method if ifaceobj.addr_method else ''
<<<<<<< HEAD
            os.environ['ADDRFAM'] = ifaceobj.addr_family if ifaceobj.addr_family else ''
=======
            os.environ['ADDRFAM'] = ','.join(ifaceobj.addr_family) if ifaceobj.addr_family else ''
>>>>>>> 23cba755
            for cmd in cmd_list:
                try:
                    utils.exec_user_command(cmd)
                except Exception, e:
                    if not self.ignore_error(str(e)):
                        self.logger.warn('%s: %s %s' % (ifaceobj.name, op,
                                                        str(e).strip('\n')))
                    pass

    def _query_check(self, ifaceobj, ifaceobjcurr):
        if ifaceobj.config:
            for ops in ['pre-up',
                        'up',
                        'post-up',
                        'pre-down',
                        'down',
                        'post-down']:
                for cmd in ifaceobj.config.get(ops, []):
                    ifaceobjcurr.update_config_with_status(ops, cmd, -1)

    _run_ops = {'pre-up' : _run_command,
               'pre-down' : _run_command,
               'up' : _run_command,
               'post-up' : _run_command,
               'down' : _run_command,
               'post-down' : _run_command,
               'query-checkcurr': _query_check}

    def get_ops(self):
        """ returns list of ops supported by this module """
        return self._run_ops.keys()

    def run(self, ifaceobj, operation, query_ifaceobj=None, **extra_args):
        """ run user commands

        Args:
            **ifaceobj** (object): iface object

            **operation** (str): list of ops

        Kwargs:
            **query_ifaceobj** (object): query check ifaceobject. This is only
                valid when op is 'query-checkcurr'. It is an object same as
                ifaceobj, but contains running attribute values and its config
                status. The modules can use it to return queried running state
                of interfaces. status is success if the running state is same
                as user required state in ifaceobj. error otherwise.
        """
        op_handler = self._run_ops.get(operation)
        if not op_handler:
            return
        if operation == 'query-checkcurr':
            op_handler(self, ifaceobj, query_ifaceobj)
        else:
            op_handler(self, ifaceobj, operation)<|MERGE_RESOLUTION|>--- conflicted
+++ resolved
@@ -40,11 +40,7 @@
             os.environ['IFACE'] = ifaceobj.name if ifaceobj.name else ''
             os.environ['LOGICAL'] = ifaceobj.name if ifaceobj.name else ''
             os.environ['METHOD'] = ifaceobj.addr_method if ifaceobj.addr_method else ''
-<<<<<<< HEAD
-            os.environ['ADDRFAM'] = ifaceobj.addr_family if ifaceobj.addr_family else ''
-=======
             os.environ['ADDRFAM'] = ','.join(ifaceobj.addr_family) if ifaceobj.addr_family else ''
->>>>>>> 23cba755
             for cmd in cmd_list:
                 try:
                     utils.exec_user_command(cmd)
